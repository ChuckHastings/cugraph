--- conflicted
+++ resolved
@@ -261,16 +261,7 @@
     "${CMAKE_CUDA_IMPLICIT_LINK_DIRECTORIES}")
 
 add_library(cugraph SHARED
-<<<<<<< HEAD
     src/ktruss/ktruss.cu
-	src/db/db_object.cu
-	src/db/db_parser_integration_test.cu
-	src/db/db_operators.cu
-=======
-    src/db/db_object.cu
-    src/db/db_parser_integration_test.cu
-    src/db/db_operators.cu
->>>>>>> 01c98f5a
     src/utilities/degree.cu
     src/utilities/cusparse_helper.cu
     src/structure/cugraph.cu
