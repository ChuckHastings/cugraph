#=============================================================================
# Copyright (c) 2018-2024, NVIDIA CORPORATION.
#
# Licensed under the Apache License, Version 2.0 (the "License");
# you may not use this file except in compliance with the License.
# You may obtain a copy of the License at
#
#     http://www.apache.org/licenses/LICENSE-2.0
#
# Unless required by applicable law or agreed to in writing, software
# distributed under the License is distributed on an "AS IS" BASIS,
# WITHOUT WARRANTIES OR CONDITIONS OF ANY KIND, either express or implied.
# See the License for the specific language governing permissions and
# limitations under the License.
#=============================================================================

cmake_minimum_required(VERSION 3.26.4 FATAL_ERROR)

include(../rapids_config.cmake)
include(rapids-cmake)
include(rapids-cpm)
include(rapids-cuda)
include(rapids-export)
include(rapids-find)

rapids_cuda_init_architectures(CUGRAPH)

project(CUGRAPH VERSION "${RAPIDS_VERSION}" LANGUAGES C CXX CUDA)

if(CMAKE_CUDA_COMPILER_ID STREQUAL "NVIDIA" AND
   CMAKE_CUDA_COMPILER_VERSION VERSION_LESS 11.0)
    message(FATAL_ERROR "CUDA compiler version must be at least 11.0")
endif()

if(CMAKE_CXX_COMPILER_ID STREQUAL "GNU" AND
   CMAKE_CXX_COMPILER_VERSION VERSION_LESS 9.3)
    message(FATAL_ERROR "GCC compiler must be at least 9.3")
endif()

# Write the version header
rapids_cmake_write_version_file(include/cugraph/version_config.hpp)
rapids_cmake_write_version_file(include/cugraph_c/version_config.hpp)

################################################################################
# - build type -----------------------------------------------------------------

# Set a default build type if none was specified
rapids_cmake_build_type(Release)

################################################################################
# - User Options  --------------------------------------------------------------

option(BUILD_SHARED_LIBS "Build cuGraph shared libraries" ON)
option(BUILD_CUGRAPH_MG_TESTS "Build cuGraph multigpu algorithm tests" OFF)
option(CMAKE_CUDA_LINEINFO "Enable the -lineinfo option for nvcc (useful for cuda-memcheck / profiler" OFF)
option(BUILD_TESTS "Configure CMake to build tests" ON)
option(USE_CUGRAPH_OPS "Enable all functions that call cugraph-ops" ON)
option(USE_RAFT_STATIC "Build raft as a static library" OFF)
option(CUGRAPH_COMPILE_RAFT_LIB "Compile the raft library instead of using it header-only" ON)
option(CUDA_STATIC_RUNTIME "Statically link the CUDA toolkit runtime and libraries" OFF)
option(CUGRAPH_USE_CUGRAPH_OPS_STATIC "Build and statically link the cugraph-ops library" OFF)
option(CUGRAPH_EXCLUDE_CUGRAPH_OPS_FROM_ALL "Exclude cugraph-ops targets from cuGraph's 'all' target" OFF)
option(ALLOW_CLONE_CUGRAPH_OPS "Whether to attempt to clone cugraph-ops when a local version is not available" OFF)

message(VERBOSE "CUGRAPH: CUDA_STATIC_RUNTIME=${CUDA_STATIC_RUNTIME}")
message(VERBOSE "CUGRAPH: CUGRAPH_USE_CUGRAPH_OPS_STATIC=${CUGRAPH_USE_CUGRAPH_OPS_STATIC}")
message(VERBOSE "CUGRAPH: CUGRAPH_EXCLUDE_CUGRAPH_OPS_FROM_ALL=${CUGRAPH_EXCLUDE_CUGRAPH_OPS_FROM_ALL}")

################################################################################
# - compiler options -----------------------------------------------------------

# CUDA runtime
rapids_cuda_init_runtime(USE_STATIC ${CUDA_STATIC_RUNTIME})

rapids_find_package(CUDAToolkit REQUIRED
    BUILD_EXPORT_SET    cugraph-exports
    INSTALL_EXPORT_SET  cugraph-exports
    )

if (BUILD_CUGRAPH_MTMG_TESTS)
    if(NOT TARGET ucx::ucp)
        find_package(ucx REQUIRED)
    endif()

    if(NOT TARGET ucxx::ucxx)
        find_package(ucxx REQUIRED)
    endif()
endif()

set(CUGRAPH_C_FLAGS "")
set(CUGRAPH_CXX_FLAGS "")
set(CUGRAPH_CUDA_FLAGS "")

if(CMAKE_COMPILER_IS_GNUCXX)
    list(APPEND CUGRAPH_CXX_FLAGS -Werror -Wno-error=deprecated-declarations -Wno-deprecated-declarations -DRAFT_HIDE_DEPRECATION_WARNINGS)
endif(CMAKE_COMPILER_IS_GNUCXX)


message("-- Building for GPU_ARCHS = ${CMAKE_CUDA_ARCHITECTURES}")

list(APPEND CUGRAPH_CUDA_FLAGS --expt-extended-lambda --expt-relaxed-constexpr)
list(APPEND CUGRAPH_CUDA_FLAGS -Werror=cross-execution-space-call -Wno-deprecated-declarations -DRAFT_HIDE_DEPRECATION_WARNINGS -Xptxas=--disable-warnings)
list(APPEND CUGRAPH_CUDA_FLAGS -Xcompiler=-Wall,-Wno-error=sign-compare,-Wno-error=unused-but-set-variable)
list(APPEND CUGRAPH_CUDA_FLAGS -Xfatbin=-compress-all)

# Option to enable line info in CUDA device compilation to allow introspection when profiling /
# memchecking
if (CMAKE_CUDA_LINEINFO)
    list(APPEND CUGRAPH_CUDA_FLAGS -lineinfo)
endif()

# Debug options
if(CMAKE_BUILD_TYPE MATCHES Debug)
    message(STATUS "Building with debugging flags")
    list(APPEND CUGRAPH_CUDA_FLAGS -G -Xcompiler=-rdynamic)
endif()

if(NOT USE_CUGRAPH_OPS)
    message(STATUS "Disabling functions that reference cugraph-ops")
    list(APPEND CUGRAPH_C_FLAGS -DNO_CUGRAPH_OPS)
    list(APPEND CUGRAPH_CXX_FLAGS -DNO_CUGRAPH_OPS)
    list(APPEND CUGRAPH_CUDA_FLAGS -DNO_CUGRAPH_OPS)
endif()

###################################################################################################
# - find CPM based dependencies  ------------------------------------------------------------------

rapids_cpm_init()

###
# Linking to the `raft::raft` target implicitly links cugraph targets to the
# following public header-only  raft dependencies:
# * CCCL
# * RMM
# * GTest/GMock
#
# The CMakeLists.txt for each of these projects are properly configured
# to generate a build and install export-set, so reimplementing finding or
# fetching those targets in cuGraph is redundant (at best), and potentially
# error-prone if something about those targets change and our implementation
# lags behind.
###

# Need CCCL, then rmm, then cuCollections, then RAFT.
# This ensures that libraries can be overridden for testing.
include(cmake/thirdparty/get_cccl.cmake)
include(${rapids-cmake-dir}/cpm/rmm.cmake)
rapids_cpm_rmm(BUILD_EXPORT_SET cugraph-exports
               INSTALL_EXPORT_SET cugraph-exports)
include(${rapids-cmake-dir}/cpm/cuco.cmake)
rapids_cpm_cuco(BUILD_EXPORT_SET cugraph-exports INSTALL_EXPORT_SET cugraph-exports)
include(cmake/thirdparty/get_raft.cmake)

if(USE_CUGRAPH_OPS)
  include(cmake/thirdparty/get_libcugraphops.cmake)
endif()

if(BUILD_TESTS)
  include(${rapids-cmake-dir}/cpm/gtest.cmake)
  rapids_cpm_gtest(BUILD_STATIC)
endif()

################################################################################
# - libcugraph library target --------------------------------------------------

# NOTE: The most expensive compilations are listed first
#       since ninja will run them in parallel in this order,
#       which should give us a better parallel schedule.

set(CUGRAPH_SOURCES
    src/utilities/shuffle_vertices_mg_v32_fp.cu
    src/utilities/shuffle_vertices_mg_v32_integral.cu
    src/utilities/shuffle_vertices_mg_v64_fp.cu
    src/utilities/shuffle_vertices_mg_v64_integral.cu
    src/detail/permute_range_v32.cu
    src/detail/permute_range_v64.cu
    src/utilities/shuffle_vertex_pairs_mg_v32_e32.cu
    src/utilities/shuffle_vertex_pairs_mg_v32_e64.cu
    src/utilities/shuffle_vertex_pairs_mg_v64_e64.cu
    src/detail/collect_local_vertex_values_sg_v32_e32.cu
    src/detail/collect_local_vertex_values_sg_v32_e64.cu
    src/detail/collect_local_vertex_values_sg_v64_e64.cu
    src/detail/collect_local_vertex_values_mg_v32_e32.cu
    src/detail/collect_local_vertex_values_mg_v32_e64.cu
    src/detail/collect_local_vertex_values_mg_v64_e64.cu
    src/detail/groupby_and_count_mg_v32_e32.cu
    src/detail/groupby_and_count_mg_v32_e64.cu
    src/detail/groupby_and_count_mg_v64_e64.cu
    src/detail/collect_comm_wrapper_mg_v32_e32.cu
    src/detail/collect_comm_wrapper_mg_v64_e64.cu
    src/sampling/random_walks_mg_v64_e64.cu
    src/sampling/random_walks_mg_v32_e32.cu
    src/sampling/random_walks_mg_v32_e64.cu
    src/community/detail/common_methods_mg_v64_e64.cu
    src/community/detail/common_methods_mg_v32_e32.cu
    src/community/detail/common_methods_mg_v32_e64.cu
    src/community/detail/common_methods_sg_v64_e64.cu
    src/community/detail/common_methods_sg_v32_e32.cu
    src/community/detail/common_methods_sg_v32_e64.cu
    src/community/detail/refine_sg_v64_e64.cu
    src/community/detail/refine_sg_v32_e32.cu
    src/community/detail/refine_sg_v32_e64.cu
    src/community/detail/refine_mg_v64_e64.cu
    src/community/detail/refine_mg_v32_e32.cu
    src/community/detail/refine_mg_v32_e64.cu
    src/community/edge_triangle_count_sg_v64_e64.cu
    src/community/edge_triangle_count_sg_v32_e32.cu
    src/community/edge_triangle_count_sg_v32_e64.cu
    src/community/edge_triangle_count_mg_v64_e64.cu
    src/community/edge_triangle_count_mg_v32_e32.cu
    src/community/edge_triangle_count_mg_v32_e64.cu
    src/community/detail/maximal_independent_moves_sg_v64_e64.cu
    src/community/detail/maximal_independent_moves_sg_v32_e32.cu
    src/community/detail/maximal_independent_moves_sg_v32_e64.cu
    src/community/detail/maximal_independent_moves_mg_v64_e64.cu
    src/community/detail/maximal_independent_moves_mg_v32_e32.cu
    src/community/detail/maximal_independent_moves_mg_v32_e64.cu
    src/detail/utility_wrappers_32.cu
    src/detail/utility_wrappers_64.cu
    src/structure/graph_view_mg_v64_e64.cu
    src/structure/graph_view_mg_v32_e32.cu
    src/structure/graph_view_mg_v32_e64.cu
    src/structure/remove_self_loops_sg_v32_e32.cu
    src/structure/remove_self_loops_sg_v32_e64.cu
    src/structure/remove_self_loops_sg_v64_e64.cu
    src/structure/remove_multi_edges_sg_v32_e32.cu
    src/structure/remove_multi_edges_sg_v32_e64.cu
    src/structure/remove_multi_edges_sg_v64_e64.cu
    src/utilities/path_retrieval_sg_v32_e32.cu
    src/utilities/path_retrieval_sg_v64_e64.cu
    src/structure/legacy/graph.cu
    src/linear_assignment/legacy/hungarian.cu
    src/link_prediction/jaccard_sg_v64_e64.cu
    src/link_prediction/jaccard_sg_v32_e32.cu
    src/link_prediction/jaccard_sg_v32_e64.cu
    src/link_prediction/sorensen_sg_v64_e64.cu
    src/link_prediction/sorensen_sg_v32_e32.cu
    src/link_prediction/sorensen_sg_v32_e64.cu
    src/link_prediction/overlap_sg_v64_e64.cu
    src/link_prediction/overlap_sg_v32_e32.cu
    src/link_prediction/overlap_sg_v32_e64.cu
    src/link_prediction/cosine_sg_v64_e64.cu
    src/link_prediction/cosine_sg_v32_e32.cu
    src/link_prediction/cosine_sg_v32_e64.cu
    src/link_prediction/jaccard_mg_v64_e64.cu
    src/link_prediction/jaccard_mg_v32_e32.cu
    src/link_prediction/jaccard_mg_v32_e64.cu
    src/link_prediction/sorensen_mg_v64_e64.cu
    src/link_prediction/sorensen_mg_v32_e32.cu
    src/link_prediction/sorensen_mg_v32_e64.cu
    src/link_prediction/overlap_mg_v64_e64.cu
    src/link_prediction/overlap_mg_v32_e32.cu
    src/link_prediction/overlap_mg_v32_e64.cu
    src/link_prediction/cosine_mg_v64_e64.cu
    src/link_prediction/cosine_mg_v32_e32.cu
    src/link_prediction/cosine_mg_v32_e64.cu
    src/layout/legacy/force_atlas2.cu
    src/converters/legacy/COOtoCSR.cu
    src/community/legacy/spectral_clustering.cu
    src/community/louvain_sg_v64_e64.cu
    src/community/louvain_sg_v32_e32.cu
    src/community/louvain_sg_v32_e64.cu
    src/community/louvain_mg_v64_e64.cu
    src/community/louvain_mg_v32_e32.cu
    src/community/louvain_mg_v32_e64.cu
    src/community/leiden_sg_v64_e64.cu
    src/community/leiden_sg_v32_e32.cu
    src/community/leiden_sg_v32_e64.cu
    src/community/leiden_mg_v64_e64.cu
    src/community/leiden_mg_v32_e32.cu
    src/community/leiden_mg_v32_e64.cu
    src/community/ecg_sg_v64_e64.cu
    src/community/ecg_sg_v32_e32.cu
    src/community/ecg_sg_v32_e64.cu
    src/community/ecg_mg_v64_e64.cu
    src/community/ecg_mg_v32_e32.cu
    src/community/ecg_mg_v32_e64.cu
    src/community/egonet_sg_v64_e64.cu
    src/community/egonet_sg_v32_e32.cu
    src/community/egonet_sg_v32_e64.cu
    src/community/egonet_mg_v64_e64.cu
    src/community/egonet_mg_v32_e32.cu
    src/community/egonet_mg_v32_e64.cu
    src/community/k_truss_sg_v64_e64.cu
    src/community/k_truss_sg_v32_e32.cu
    src/community/k_truss_sg_v32_e64.cu
    src/community/k_truss_mg_v64_e64.cu
    src/community/k_truss_mg_v32_e32.cu
    src/community/k_truss_mg_v32_e64.cu
    src/lookup/lookup_src_dst_mg_v32_e32.cu
    src/lookup/lookup_src_dst_mg_v32_e64.cu
    src/lookup/lookup_src_dst_mg_v64_e64.cu
    src/lookup/lookup_src_dst_sg_v32_e32.cu
    src/lookup/lookup_src_dst_sg_v32_e64.cu
    src/lookup/lookup_src_dst_sg_v64_e64.cu
    src/sampling/random_walks_old_sg_v32_e32.cu
    src/sampling/random_walks_old_sg_v32_e64.cu
    src/sampling/random_walks_old_sg_v64_e64.cu
    src/sampling/random_walks_sg_v64_e64.cu
    src/sampling/random_walks_sg_v32_e32.cu
    src/sampling/random_walks_sg_v32_e64.cu
    src/sampling/detail/prepare_next_frontier_sg_v64_e64.cu
    src/sampling/detail/prepare_next_frontier_sg_v32_e32.cu
    src/sampling/detail/prepare_next_frontier_mg_v64_e64.cu
    src/sampling/detail/prepare_next_frontier_mg_v32_e32.cu
    src/sampling/detail/gather_one_hop_edgelist_sg_v64_e64.cu
    src/sampling/detail/gather_one_hop_edgelist_sg_v32_e32.cu
    src/sampling/detail/gather_one_hop_edgelist_sg_v32_e64.cu
    src/sampling/detail/gather_one_hop_edgelist_mg_v64_e64.cu
    src/sampling/detail/gather_one_hop_edgelist_mg_v32_e32.cu
    src/sampling/detail/gather_one_hop_edgelist_mg_v32_e64.cu
    src/sampling/detail/remove_visited_vertices_from_frontier_sg_v32_e32.cu
    src/sampling/detail/remove_visited_vertices_from_frontier_sg_v64_e64.cu
    src/sampling/detail/check_edge_bias_values_sg_v64_e64.cu
    src/sampling/detail/check_edge_bias_values_sg_v32_e32.cu
    src/sampling/detail/check_edge_bias_values_sg_v32_e64.cu
    src/sampling/detail/check_edge_bias_values_mg_v64_e64.cu
    src/sampling/detail/check_edge_bias_values_mg_v32_e32.cu
    src/sampling/detail/check_edge_bias_values_mg_v32_e64.cu
    src/sampling/detail/sample_edges_sg_v64_e64.cu
    src/sampling/detail/sample_edges_sg_v32_e32.cu
    src/sampling/detail/sample_edges_sg_v32_e64.cu
    src/sampling/detail/sample_edges_mg_v64_e64.cu
    src/sampling/detail/sample_edges_mg_v32_e32.cu
    src/sampling/detail/sample_edges_mg_v32_e64.cu
    src/sampling/detail/shuffle_and_organize_output_mg_v64_e64.cu
    src/sampling/detail/shuffle_and_organize_output_mg_v32_e32.cu
    src/sampling/detail/shuffle_and_organize_output_mg_v32_e64.cu
    src/sampling/neighbor_sampling_mg_v32_e64.cpp
    src/sampling/neighbor_sampling_mg_v32_e32.cpp
    src/sampling/neighbor_sampling_mg_v64_e64.cpp
    src/sampling/neighbor_sampling_sg_v32_e64.cpp
    src/sampling/neighbor_sampling_sg_v32_e32.cpp
    src/sampling/neighbor_sampling_sg_v64_e64.cpp
    src/sampling/renumber_sampled_edgelist_sg_v64_e64.cu
    src/sampling/renumber_sampled_edgelist_sg_v32_e32.cu
    src/sampling/sampling_post_processing_sg_v64_e64.cu
    src/sampling/sampling_post_processing_sg_v32_e32.cu
    src/sampling/sampling_post_processing_sg_v32_e64.cu
    src/cores/core_number_sg_v64_e64.cu
    src/cores/core_number_sg_v32_e32.cu
    src/cores/core_number_sg_v32_e64.cu
    src/cores/core_number_mg_v64_e64.cu
    src/cores/core_number_mg_v32_e32.cu
    src/cores/core_number_mg_v32_e64.cu
    src/cores/k_core_sg_v64_e64.cu
    src/cores/k_core_sg_v32_e32.cu
    src/cores/k_core_sg_v32_e64.cu
    src/cores/k_core_mg_v64_e64.cu
    src/cores/k_core_mg_v32_e32.cu
    src/cores/k_core_mg_v32_e64.cu
    src/components/legacy/connectivity.cu
    src/generators/generate_rmat_edgelist_sg_v32_e32.cu
    src/generators/generate_rmat_edgelist_sg_v64_e64.cu
    src/generators/generate_bipartite_rmat_edgelist_sg_v32_e32.cu
    src/generators/generate_bipartite_rmat_edgelist_sg_v64_e64.cu
    src/generators/generator_tools_sg_v32_e32.cu
    src/generators/generator_tools_sg_v64_e64.cu
    src/generators/simple_generators_sg_v32_e32.cu
    src/generators/simple_generators_sg_v64_e64.cu
    src/generators/erdos_renyi_generator_sg_v32_e32.cu
    src/generators/erdos_renyi_generator_sg_v64_e64.cu
    src/structure/graph_sg_v64_e64.cu
    src/structure/graph_sg_v32_e32.cu
    src/structure/graph_sg_v32_e64.cu
    src/structure/graph_mg_v64_e64.cu
    src/structure/graph_mg_v32_e32.cu
    src/structure/graph_mg_v32_e64.cu
    src/structure/graph_view_sg_v64_e64.cu
    src/structure/graph_view_sg_v32_e32.cu
    src/structure/graph_view_sg_v32_e64.cu
    src/structure/decompress_to_edgelist_sg_v64_e64.cu
    src/structure/decompress_to_edgelist_sg_v32_e32.cu
    src/structure/decompress_to_edgelist_sg_v32_e64.cu
    src/structure/decompress_to_edgelist_mg_v64_e64.cu
    src/structure/decompress_to_edgelist_mg_v32_e32.cu
    src/structure/decompress_to_edgelist_mg_v32_e64.cu
    src/structure/symmetrize_graph_sg_v64_e64.cu
    src/structure/symmetrize_graph_sg_v32_e32.cu
    src/structure/symmetrize_graph_sg_v32_e64.cu
    src/structure/symmetrize_graph_mg_v64_e64.cu
    src/structure/symmetrize_graph_mg_v32_e32.cu
    src/structure/symmetrize_graph_mg_v32_e64.cu
    src/structure/transpose_graph_sg_v64_e64.cu
    src/structure/transpose_graph_sg_v32_e32.cu
    src/structure/transpose_graph_sg_v32_e64.cu
    src/structure/transpose_graph_mg_v64_e64.cu
    src/structure/transpose_graph_mg_v32_e32.cu
    src/structure/transpose_graph_mg_v32_e64.cu
    src/structure/transpose_graph_storage_sg_v64_e64.cu
    src/structure/transpose_graph_storage_sg_v32_e32.cu
    src/structure/transpose_graph_storage_sg_v32_e64.cu
    src/structure/transpose_graph_storage_mg_v64_e64.cu
    src/structure/transpose_graph_storage_mg_v32_e32.cu
    src/structure/transpose_graph_storage_mg_v32_e64.cu
    src/structure/coarsen_graph_sg_v64_e64.cu
    src/structure/coarsen_graph_sg_v32_e32.cu
    src/structure/coarsen_graph_sg_v32_e64.cu
    src/structure/coarsen_graph_mg_v64_e64.cu
    src/structure/coarsen_graph_mg_v32_e32.cu
    src/structure/coarsen_graph_mg_v32_e64.cu
    src/structure/graph_weight_utils_mg_v64_e64.cu
    src/structure/graph_weight_utils_mg_v32_e32.cu
    src/structure/graph_weight_utils_mg_v32_e64.cu
    src/structure/graph_weight_utils_sg_v64_e64.cu
    src/structure/graph_weight_utils_sg_v32_e32.cu
    src/structure/graph_weight_utils_sg_v32_e64.cu
    src/structure/renumber_edgelist_sg_v64_e64.cu
    src/structure/renumber_edgelist_sg_v32_e32.cu
    src/structure/renumber_edgelist_sg_v32_e64.cu
    src/structure/renumber_edgelist_mg_v64_e64.cu
    src/structure/renumber_edgelist_mg_v32_e32.cu
    src/structure/renumber_edgelist_mg_v32_e64.cu
    src/structure/renumber_utils_sg_v64_e64.cu
    src/structure/renumber_utils_sg_v32_e32.cu
    src/structure/renumber_utils_mg_v64_e64.cu
    src/structure/renumber_utils_mg_v32_e32.cu
    src/structure/relabel_sg_v64_e64.cu
    src/structure/relabel_sg_v32_e32.cu
    src/structure/relabel_mg_v64_e64.cu
    src/structure/relabel_mg_v32_e32.cu
    src/structure/induced_subgraph_sg_v64_e64.cu
    src/structure/induced_subgraph_sg_v32_e32.cu
    src/structure/induced_subgraph_sg_v32_e64.cu
    src/structure/induced_subgraph_mg_v64_e64.cu
    src/structure/induced_subgraph_mg_v32_e32.cu
    src/structure/induced_subgraph_mg_v32_e64.cu
    src/structure/select_random_vertices_sg_v64_e64.cu
    src/structure/select_random_vertices_sg_v32_e32.cu
    src/structure/select_random_vertices_sg_v32_e64.cu
    src/structure/select_random_vertices_mg_v64_e64.cu
    src/structure/select_random_vertices_mg_v32_e32.cu
    src/structure/select_random_vertices_mg_v32_e64.cu
    src/traversal/extract_bfs_paths_sg_v64_e64.cu
    src/traversal/extract_bfs_paths_sg_v32_e32.cu
    src/traversal/extract_bfs_paths_sg_v32_e64.cu
    src/traversal/extract_bfs_paths_mg_v64_e64.cu
    src/traversal/extract_bfs_paths_mg_v32_e32.cu
    src/traversal/extract_bfs_paths_mg_v32_e64.cu
    src/traversal/bfs_sg_v64_e64.cu
    src/traversal/bfs_sg_v32_e32.cu
    src/traversal/bfs_sg_v32_e64.cu
    src/traversal/bfs_mg_v64_e64.cu
    src/traversal/bfs_mg_v32_e32.cu
    src/traversal/bfs_mg_v32_e64.cu
    src/traversal/sssp_sg_v64_e64.cu
    src/traversal/sssp_sg_v32_e32.cu
    src/traversal/sssp_sg_v32_e64.cu
    src/traversal/od_shortest_distances_sg_v64_e64.cu
    src/traversal/od_shortest_distances_sg_v32_e32.cu
    src/traversal/od_shortest_distances_sg_v32_e64.cu
    src/traversal/sssp_mg_v64_e64.cu
    src/traversal/sssp_mg_v32_e32.cu
    src/traversal/sssp_mg_v32_e64.cu
    src/link_analysis/hits_sg_v64_e64.cu
    src/link_analysis/hits_sg_v32_e32.cu
    src/link_analysis/hits_sg_v32_e64.cu
    src/link_analysis/hits_mg_v64_e64.cu
    src/link_analysis/hits_mg_v32_e32.cu
    src/link_analysis/hits_mg_v32_e64.cu
    src/link_analysis/pagerank_sg_v64_e64.cu
    src/link_analysis/pagerank_sg_v32_e32.cu
    src/link_analysis/pagerank_sg_v32_e64.cu
    src/link_analysis/pagerank_mg_v64_e64.cu
    src/link_analysis/pagerank_mg_v32_e32.cu
    src/link_analysis/pagerank_mg_v32_e64.cu
    src/centrality/katz_centrality_sg_v64_e64.cu
    src/centrality/katz_centrality_sg_v32_e32.cu
    src/centrality/katz_centrality_sg_v32_e64.cu
    src/centrality/katz_centrality_mg_v64_e64.cu
    src/centrality/katz_centrality_mg_v32_e32.cu
    src/centrality/katz_centrality_mg_v32_e64.cu
    src/centrality/eigenvector_centrality_sg_v64_e64.cu
    src/centrality/eigenvector_centrality_sg_v32_e32.cu
    src/centrality/eigenvector_centrality_sg_v32_e64.cu
    src/centrality/eigenvector_centrality_mg_v64_e64.cu
    src/centrality/eigenvector_centrality_mg_v32_e32.cu
    src/centrality/eigenvector_centrality_mg_v32_e64.cu
    src/centrality/betweenness_centrality_sg_v64_e64.cu
    src/centrality/betweenness_centrality_sg_v32_e32.cu
    src/centrality/betweenness_centrality_sg_v32_e64.cu
    src/centrality/betweenness_centrality_mg_v64_e64.cu
    src/centrality/betweenness_centrality_mg_v32_e32.cu
    src/centrality/betweenness_centrality_mg_v32_e64.cu
    src/tree/legacy/mst.cu
<<<<<<< HEAD
    src/components/weakly_connected_components_sg.cu
    src/components/weakly_connected_components_mg.cu
    src/components/mis_sg.cu
    src/components/mis_mg.cu
    src/components/vertex_coloring_sg.cu
    src/components/vertex_coloring_mg.cu
    src/structure/create_graph_from_edgelist_sg.cu
    src/structure/create_graph_from_edgelist_mg.cu
    src/structure/symmetrize_edgelist_sg.cu
    src/structure/symmetrize_edgelist_mg.cu
    src/community/triangle_count_sg.cu
    src/community/triangle_count_mg.cu
    src/community/approx_weighted_matching_sg.cu
    src/community/approx_weighted_matching_mg.cu
    src/traversal/k_hop_nbrs_sg.cu
    src/traversal/k_hop_nbrs_mg.cu
    src/mtmg/vertex_result.cu
    src/mtmg/vertex_pairs_result.cu
    src/from_cugraph_ops/sampling_index.cu
=======
    src/components/weakly_connected_components_sg_v64_e64.cu
    src/components/weakly_connected_components_sg_v32_e32.cu
    src/components/weakly_connected_components_sg_v32_e64.cu
    src/components/weakly_connected_components_mg_v64_e64.cu
    src/components/weakly_connected_components_mg_v32_e32.cu
    src/components/weakly_connected_components_mg_v32_e64.cu
    src/components/mis_sg_v64_e64.cu
    src/components/mis_sg_v32_e32.cu
    src/components/mis_sg_v32_e64.cu
    src/components/mis_mg_v64_e64.cu
    src/components/mis_mg_v32_e32.cu
    src/components/mis_mg_v32_e64.cu
    src/components/vertex_coloring_sg_v64_e64.cu
    src/components/vertex_coloring_sg_v32_e32.cu
    src/components/vertex_coloring_sg_v32_e64.cu
    src/components/vertex_coloring_mg_v64_e64.cu
    src/components/vertex_coloring_mg_v32_e32.cu
    src/components/vertex_coloring_mg_v32_e64.cu
    src/structure/create_graph_from_edgelist_sg_v64_e64.cu
    src/structure/create_graph_from_edgelist_sg_v32_e32.cu
    src/structure/create_graph_from_edgelist_sg_v32_e64.cu
    src/structure/create_graph_from_edgelist_mg_v64_e64.cu
    src/structure/create_graph_from_edgelist_mg_v32_e32.cu
    src/structure/create_graph_from_edgelist_mg_v32_e64.cu
    src/structure/symmetrize_edgelist_sg_v64_e64.cu
    src/structure/symmetrize_edgelist_sg_v32_e32.cu
    src/structure/symmetrize_edgelist_mg_v64_e64.cu
    src/structure/symmetrize_edgelist_mg_v32_e32.cu
    src/community/triangle_count_sg_v64_e64.cu
    src/community/triangle_count_sg_v32_e32.cu
    src/community/triangle_count_sg_v32_e64.cu
    src/community/triangle_count_mg_v64_e64.cu
    src/community/triangle_count_mg_v32_e32.cu
    src/community/triangle_count_mg_v32_e64.cu
    src/community/approx_weighted_matching_sg_v64_e64.cu
    src/community/approx_weighted_matching_sg_v32_e32.cu
    src/community/approx_weighted_matching_sg_v32_e64.cu
    src/community/approx_weighted_matching_mg_v64_e64.cu
    src/community/approx_weighted_matching_mg_v32_e32.cu
    src/community/approx_weighted_matching_mg_v32_e64.cu
    src/traversal/k_hop_nbrs_sg_v64_e64.cu
    src/traversal/k_hop_nbrs_sg_v32_e32.cu
    src/traversal/k_hop_nbrs_sg_v32_e64.cu
    src/traversal/k_hop_nbrs_mg_v64_e64.cu
    src/traversal/k_hop_nbrs_mg_v32_e32.cu
    src/traversal/k_hop_nbrs_mg_v32_e64.cu
    src/mtmg/vertex_result_sg_v32_e32.cu
    src/mtmg/vertex_result_sg_v64_e64.cu
    src/mtmg/vertex_result_mg_v32_e32.cu
    src/mtmg/vertex_result_mg_v64_e64.cu
    src/mtmg/vertex_pairs_result_sg_v32_e32.cu
    src/mtmg/vertex_pairs_result_sg_v64_e64.cu
    src/mtmg/vertex_pairs_result_mg_v32_e32.cu
    src/mtmg/vertex_pairs_result_mg_v64_e64.cu
>>>>>>> 8f86c82f
)

if(USE_CUGRAPH_OPS)
    list(APPEND CUGRAPH_SOURCES
        src/sampling/neighborhood.cu
    )
endif()

add_library(cugraph ${CUGRAPH_SOURCES})

set_target_properties(cugraph
    PROPERTIES BUILD_RPATH                         "\$ORIGIN"
               INSTALL_RPATH                       "\$ORIGIN"
               # set target compile options
               CXX_STANDARD                        17
               CXX_STANDARD_REQUIRED               ON
               CUDA_STANDARD                       17
               CUDA_STANDARD_REQUIRED              ON
               POSITION_INDEPENDENT_CODE           ON
               INTERFACE_POSITION_INDEPENDENT_CODE ON
)

target_compile_options(cugraph
            PRIVATE "$<$<COMPILE_LANGUAGE:CXX>:${CUGRAPH_CXX_FLAGS}>"
                    "$<$<COMPILE_LANGUAGE:CUDA>:${CUGRAPH_CUDA_FLAGS}>"
)

# Per-thread default stream option see https://docs.nvidia.com/cuda/cuda-runtime-api/stream-sync-behavior.html
# The per-thread default stream does not synchronize with other streams
target_compile_definitions(cugraph PUBLIC CUDA_API_PER_THREAD_DEFAULT_STREAM)

file(WRITE "${CUGRAPH_BINARY_DIR}/fatbin.ld"
[=[
SECTIONS
{
  .nvFatBinSegment : { *(.nvFatBinSegment) }
  .nv_fatbin : { *(.nv_fatbin) }
}
]=])
target_link_options(cugraph PRIVATE "${CUGRAPH_BINARY_DIR}/fatbin.ld")

add_library(cugraph::cugraph ALIAS cugraph)

################################################################################
# - include paths --------------------------------------------------------------

target_include_directories(cugraph
    PRIVATE
        "${CMAKE_CURRENT_SOURCE_DIR}/../thirdparty"
        "${CMAKE_CURRENT_SOURCE_DIR}/src"
    PUBLIC
        "$<BUILD_INTERFACE:${CMAKE_CURRENT_SOURCE_DIR}/include>"
        "$<INSTALL_INTERFACE:include>"
)

set(COMPILED_RAFT_LIB )
if(CUGRAPH_COMPILE_RAFT_LIB)
  set(COMPILED_RAFT_LIB raft::compiled)
  if(USE_RAFT_STATIC)
    set(COMPILED_RAFT_LIB raft::compiled_static)
  endif()
endif()

################################################################################
# - link libraries -------------------------------------------------------------
target_link_libraries(cugraph
    PUBLIC
        rmm::rmm
        raft::raft
        $<BUILD_LOCAL_INTERFACE:CUDA::toolkit>
        $<TARGET_NAME_IF_EXISTS:cugraph-ops::cugraph-ops++>
    PRIVATE
        ${COMPILED_RAFT_LIB}
        cuco::cuco
    )

################################################################################
# - C-API library --------------------------------------------------------------

add_library(cugraph_c
        src/c_api/resource_handle.cpp
        src/c_api/array.cpp
        src/c_api/degrees.cu
        src/c_api/degrees_result.cpp
        src/c_api/error.cpp
        src/c_api/graph_sg.cpp
        src/c_api/graph_mg.cpp
        src/c_api/graph_functions.cpp
        src/c_api/pagerank.cpp
        src/c_api/katz.cpp
        src/c_api/centrality_result.cpp
        src/c_api/eigenvector_centrality.cpp
        src/c_api/betweenness_centrality.cpp
        src/c_api/core_number.cpp
        src/c_api/k_truss.cpp
        src/c_api/core_result.cpp
        src/c_api/extract_ego.cpp
        src/c_api/ecg.cpp
        src/c_api/k_core.cpp
        src/c_api/hierarchical_clustering_result.cpp
        src/c_api/induced_subgraph.cpp
        src/c_api/capi_helper.cu
        src/c_api/legacy_spectral.cpp
        src/c_api/graph_helper_sg.cu
        src/c_api/graph_helper_mg.cu
        src/c_api/graph_generators.cpp
        src/c_api/induced_subgraph_result.cpp
        src/c_api/hits.cpp
        src/c_api/bfs.cpp
        src/c_api/sssp.cpp
        src/c_api/extract_paths.cpp
        src/c_api/random_walks.cpp
        src/c_api/random.cpp
        src/c_api/similarity.cpp
        src/c_api/leiden.cpp
        src/c_api/lookup_src_dst.cpp
        src/c_api/louvain.cpp
        src/c_api/triangle_count.cpp
        src/c_api/neighbor_sampling.cpp
        src/c_api/labeling_result.cpp
        src/c_api/weakly_connected_components.cpp
        src/c_api/strongly_connected_components.cpp
        src/c_api/allgather.cpp
        )
add_library(cugraph::cugraph_c ALIAS cugraph_c)

# Currently presuming we aren't calling any CUDA kernels in cugraph_c

set_target_properties(cugraph_c
    PROPERTIES BUILD_RPATH                         "\$ORIGIN"
               INSTALL_RPATH                       "\$ORIGIN"
               # set target compile options
               CXX_STANDARD                        17
               CXX_STANDARD_REQUIRED               ON
               CUDA_STANDARD                       17
               CUDA_STANDARD_REQUIRED              ON
               POSITION_INDEPENDENT_CODE           ON
               INTERFACE_POSITION_INDEPENDENT_CODE ON
)

target_compile_options(cugraph_c
             PRIVATE "$<$<COMPILE_LANGUAGE:CXX>:${CUGRAPH_CXX_FLAGS}>"
                     "$<$<COMPILE_LANGUAGE:CUDA>:${CUGRAPH_CUDA_FLAGS}>"
)

# Per-thread default stream option see https://docs.nvidia.com/cuda/cuda-runtime-api/stream-sync-behavior.html
# The per-thread default stream does not synchronize with other streams
target_compile_definitions(cugraph_c PUBLIC CUDA_API_PER_THREAD_DEFAULT_STREAM)

target_link_options(cugraph_c PRIVATE "${CUGRAPH_BINARY_DIR}/fatbin.ld")

################################################################################
# - C-API include paths --------------------------------------------------------
target_include_directories(cugraph_c
    PRIVATE
        "${CMAKE_CURRENT_SOURCE_DIR}/src"
    PUBLIC
        "$<BUILD_INTERFACE:${CMAKE_CURRENT_SOURCE_DIR}/include>"
        "$<INSTALL_INTERFACE:include>"
)

################################################################################
# - C-API link libraries -------------------------------------------------------
target_link_libraries(cugraph_c PRIVATE cugraph::cugraph)

################################################################################
# - generate tests -------------------------------------------------------------

if(BUILD_TESTS)
  include(CTest)
  add_subdirectory(tests)
endif()

################################################################################
# - install targets ------------------------------------------------------------
rapids_cmake_install_lib_dir( lib_dir )
include(CPack)

install(TARGETS cugraph
        DESTINATION ${lib_dir}
        EXPORT cugraph-exports)

install(DIRECTORY include/cugraph/
        DESTINATION include/cugraph)

install(FILES ${CMAKE_CURRENT_BINARY_DIR}/include/cugraph/version_config.hpp
        DESTINATION include/cugraph)

install(TARGETS cugraph_c
        DESTINATION ${lib_dir}
        EXPORT cugraph-exports)

install(DIRECTORY include/cugraph_c/
        DESTINATION include/cugraph_c)

install(FILES ${CMAKE_CURRENT_BINARY_DIR}/include/cugraph_c/version_config.hpp
        DESTINATION include/cugraph_c)

################################################################################
# - install export -------------------------------------------------------------

set(doc_string
[=[
Provide targets for cuGraph.

cuGraph library is a collection of GPU accelerated graph algorithms that process data found in
[GPU DataFrames](https://github.com/rapidsai/cudf).

]=])

rapids_export(INSTALL cugraph
    EXPORT_SET cugraph-exports
    GLOBAL_TARGETS cugraph cugraph_c
    NAMESPACE cugraph::
    DOCUMENTATION doc_string
    )

################################################################################
# - build export ---------------------------------------------------------------
rapids_export(BUILD cugraph
    EXPORT_SET cugraph-exports
    GLOBAL_TARGETS cugraph cugraph_c
    NAMESPACE cugraph::
    DOCUMENTATION doc_string
    )

################################################################################
# - make documentation ---------------------------------------------------------
# requires doxygen and graphviz to be installed
# from build directory, run make docs_cugraph

# doc targets for cugraph
find_package(Doxygen 1.8.11)
if(Doxygen_FOUND)
    add_custom_command(OUTPUT CUGRAPH_DOXYGEN
                       WORKING_DIRECTORY ${CMAKE_CURRENT_SOURCE_DIR}/doxygen
                       COMMAND ${CMAKE_COMMAND} -E env "RAPIDS_VERSION_MAJOR_MINOR=${RAPIDS_VERSION_MAJOR_MINOR}" doxygen Doxyfile
                       VERBATIM)

    add_custom_target(docs_cugraph DEPENDS CUGRAPH_DOXYGEN)
endif()<|MERGE_RESOLUTION|>--- conflicted
+++ resolved
@@ -483,27 +483,7 @@
     src/centrality/betweenness_centrality_mg_v32_e32.cu
     src/centrality/betweenness_centrality_mg_v32_e64.cu
     src/tree/legacy/mst.cu
-<<<<<<< HEAD
-    src/components/weakly_connected_components_sg.cu
-    src/components/weakly_connected_components_mg.cu
-    src/components/mis_sg.cu
-    src/components/mis_mg.cu
-    src/components/vertex_coloring_sg.cu
-    src/components/vertex_coloring_mg.cu
-    src/structure/create_graph_from_edgelist_sg.cu
-    src/structure/create_graph_from_edgelist_mg.cu
-    src/structure/symmetrize_edgelist_sg.cu
-    src/structure/symmetrize_edgelist_mg.cu
-    src/community/triangle_count_sg.cu
-    src/community/triangle_count_mg.cu
-    src/community/approx_weighted_matching_sg.cu
-    src/community/approx_weighted_matching_mg.cu
-    src/traversal/k_hop_nbrs_sg.cu
-    src/traversal/k_hop_nbrs_mg.cu
-    src/mtmg/vertex_result.cu
-    src/mtmg/vertex_pairs_result.cu
     src/from_cugraph_ops/sampling_index.cu
-=======
     src/components/weakly_connected_components_sg_v64_e64.cu
     src/components/weakly_connected_components_sg_v32_e32.cu
     src/components/weakly_connected_components_sg_v32_e64.cu
@@ -558,7 +538,6 @@
     src/mtmg/vertex_pairs_result_sg_v64_e64.cu
     src/mtmg/vertex_pairs_result_mg_v32_e32.cu
     src/mtmg/vertex_pairs_result_mg_v64_e64.cu
->>>>>>> 8f86c82f
 )
 
 if(USE_CUGRAPH_OPS)
