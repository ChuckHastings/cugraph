--- conflicted
+++ resolved
@@ -16,20 +16,11 @@
 
 #include <community/louvain.cuh>
 
-<<<<<<< HEAD
-// "FIXME": remove the guards after support for Pascal will be dropped;
-//
-// Disable louvain(experimenta::graph_view_t,...)
-// versions for GPU architectures < 700
-//(this is because cuco/static_map.cuh would not
-// compile on those)
-=======
 // "FIXME": remove this check
 //
 // Disable louvain(experimental::graph_view_t,...)
 // versions for GPU architectures < 700
 // (cuco/static_map.cuh depends on features not supported on or before Pascal)
->>>>>>> 7cbfdedc
 //
 #if defined(__CUDA_ARCH__) && __CUDA_ARCH__ < 700
 #include <experimental/graph.hpp>
@@ -66,15 +57,6 @@
 {
   CUGRAPH_EXPECTS(clustering != nullptr, "Invalid input argument: clustering is null");
 
-<<<<<<< HEAD
-#if defined(__CUDA_ARCH__) && __CUDA_ARCH__ < 700
-  CUGRAPH_FAIL("Louvain not supported on Pascal and older architectures");
-#else
-  experimental::Louvain<experimental::graph_view_t<vertex_t, edge_t, weight_t, false, multi_gpu>>
-    runner(handle, graph_view);
-  return runner(clustering, max_level, resolution);
-#endif
-=======
   // "FIXME": remove this check
   //
   // Disable louvain(experimental::graph_view_t,...)
@@ -95,7 +77,6 @@
     return runner(clustering, max_level, resolution);
 #endif
   }
->>>>>>> 7cbfdedc
 }
 
 }  // namespace detail
