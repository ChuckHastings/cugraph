--- conflicted
+++ resolved
@@ -18,43 +18,41 @@
 #include "gtest/gtest.h"
 
 #include <thrust/device_vector.h>
+#include <utility>
 #include "test_utils.h"
-#include <utility>
 
 #include <algorithms.hpp>
 #include <graph.hpp>
 
-<<<<<<< HEAD
-#include <queue> // C++ Reference Algorithm
-#include <stack> // C++ Reference Algorithm
-
-#include <converters/COOtoCSR.cuh> // Loads GraphCSR from .mtx
+#include <queue>  // C++ Reference Algorithm
+#include <stack>  // C++ Reference Algorithm
+
+#include <converters/COOtoCSR.cuh>  // Loads GraphCSR from .mtx
 #include <fstream>
 
 #ifndef TEST_EPSILON
- #define TEST_EPSILON 0.0001
+#define TEST_EPSILON 0.0001
 #endif
 
 // NOTE: Defines under which values the difference should  be discarded when
 // considering values are close to zero
 //  i.e: Do we consider that the difference between 1.3e-9 and 8.e-12 is
 // significant
-# ifndef TEST_ZERO_THRESHOLD
- #define TEST_ZERO_THRESHOLD 1e-10
+#ifndef TEST_ZERO_THRESHOLD
+#define TEST_ZERO_THRESHOLD 1e-10
 #endif
-
 
 // =============================================================================
 // C++ Reference Implementation
 // =============================================================================
-template<typename VT, typename ET>
-void populate_neighbors(VT *indices, ET *offsets,
-                        VT w, std::vector<VT> &neighbors) {
+template <typename VT, typename ET>
+void populate_neighbors(VT *indices, ET *offsets, VT w, std::vector<VT> &neighbors)
+{
   ET edge_start = offsets[w];
-  ET edge_end = offsets[w + 1];
+  ET edge_end   = offsets[w + 1];
   ET edge_count = edge_end - edge_start;
 
-  neighbors.clear(); // Reset neighbors vector's size
+  neighbors.clear();  // Reset neighbors vector's size
   for (ET edge_idx = 0; edge_idx < edge_count; ++edge_idx) {
     VT dst = indices[edge_start + edge_idx];
     neighbors.push_back(dst);
@@ -63,21 +61,24 @@
 
 // TODO: This should be moved to BFS testing on the c++ side (#778)
 // This implements the BFS from (Brandes, 2001) with shortest path counting
-template<typename VT, typename ET, typename WT, typename result_t>
-void ref_bfs(VT *indices, ET *offsets, VT const number_of_vertices,
+template <typename VT, typename ET, typename WT, typename result_t>
+void ref_bfs(VT *indices,
+             ET *offsets,
+             VT const number_of_vertices,
              std::queue<VT> &Q,
              std::stack<VT> &S,
              std::vector<VT> &dist,
              std::vector<std::vector<VT>> &pred,
              std::vector<double> &sigmas,
-             VT source) {
+             VT source)
+{
   std::vector<VT> neighbors;
-  for (VT w = 0 ; w < number_of_vertices; ++w) {
+  for (VT w = 0; w < number_of_vertices; ++w) {
     pred[w].clear();
-    dist[w] = std::numeric_limits<VT>::max();
+    dist[w]   = std::numeric_limits<VT>::max();
     sigmas[w] = 0;
   }
-  dist[source] = 0;
+  dist[source]   = 0;
   sigmas[source] = 1;
   Q.push(source);
   //   b. Traversal
@@ -96,43 +97,40 @@
       // Path counting
       // Edge(v, w) on  a shortest path?
       if (dist[w] == dist[v] + 1) {
-        sigmas[w] +=  sigmas[v];
+        sigmas[w] += sigmas[v];
         pred[w].push_back(v);
       }
     }
   }
 }
 
-template<typename VT, typename ET, typename WT, typename result_t>
+template <typename VT, typename ET, typename WT, typename result_t>
 void ref_accumulation(result_t *result,
                       VT const number_of_vertices,
                       std::stack<VT> &S,
                       std::vector<std::vector<VT>> &pred,
                       std::vector<double> &sigmas,
                       std::vector<result_t> &deltas,
-                      VT source) {
-  for (VT v = 0; v < number_of_vertices; ++v) {
-    deltas[v] = 0;
-  }
+                      VT source)
+{
+  for (VT v = 0; v < number_of_vertices; ++v) { deltas[v] = 0; }
   while (!S.empty()) {
     VT w = S.top();
     S.pop();
-    for (VT v : pred[w]) {
-      deltas[v] += (sigmas[v] / sigmas[w]) * (1.0 + deltas[w]);
-    }
-    if (w != source) {
-      result[w] += deltas[w];
-    }
+    for (VT v : pred[w]) { deltas[v] += (sigmas[v] / sigmas[w]) * (1.0 + deltas[w]); }
+    if (w != source) { result[w] += deltas[w]; }
   }
 }
 
 // Algorithm 1: Shortest-path vertex betweenness, (Brandes, 2001)
 template <typename VT, typename ET, typename WT, typename result_t>
-void reference_betweenness_centrality_impl(VT *indices, ET *offsets,
+void reference_betweenness_centrality_impl(VT *indices,
+                                           ET *offsets,
                                            VT const number_of_vertices,
                                            result_t *result,
                                            VT const *sources,
-                                           VT const number_of_sources) {
+                                           VT const number_of_sources)
+{
   std::queue<VT> Q;
   std::stack<VT> S;
   // NOTE: dist is of type VT not WT
@@ -148,44 +146,37 @@
       VT s = sources[source_idx];
       // Step 1: Single-source shortest-paths problem
       //   a. Initialization
-      ref_bfs<VT, ET, WT, result_t>(indices, offsets, number_of_vertices,
-                                    Q, S,
-                                    dist, pred, sigmas, s);
+      ref_bfs<VT, ET, WT, result_t>(
+        indices, offsets, number_of_vertices, Q, S, dist, pred, sigmas, s);
       //  Step 2: Accumulation
       //          Back propagation of dependencies
-      ref_accumulation<VT, ET, WT, result_t>(result,
-                                             number_of_vertices,
-                                             S,
-                                             pred,
-                                             sigmas,
-                                             deltas,
-                                             s);
+      ref_accumulation<VT, ET, WT, result_t>(
+        result, number_of_vertices, S, pred, sigmas, deltas, s);
     }
   } else {
     for (VT s = 0; s < number_of_vertices; ++s) {
       // Step 1: Single-source shortest-paths problem
       //   a. Initialization
-      ref_bfs<VT, ET, WT, result_t>(indices, offsets, number_of_vertices,
-                                    Q, S,
-                                    dist, pred, sigmas, s);
+      ref_bfs<VT, ET, WT, result_t>(
+        indices, offsets, number_of_vertices, Q, S, dist, pred, sigmas, s);
       //  Step 2: Accumulation
       //          Back propagation of dependencies
-      ref_accumulation<VT, ET, WT, result_t>(result,
-                                             number_of_vertices,
-                                             S,
-                                             pred,
-                                             sigmas,
-                                             deltas,
-                                             s);
+      ref_accumulation<VT, ET, WT, result_t>(
+        result, number_of_vertices, S, pred, sigmas, deltas, s);
     }
   }
 }
 
 template <typename VT, typename ET, typename WT, typename result_t>
-void reference_rescale(result_t *result, bool normalize, bool directed, VT const number_of_vertices, VT const number_of_sources) {
-  bool modified = false;
-  result_t rescale_factor = static_cast<result_t>(1);
-  result_t casted_number_of_sources = static_cast<result_t>(number_of_sources);
+void reference_rescale(result_t *result,
+                       bool normalize,
+                       bool directed,
+                       VT const number_of_vertices,
+                       VT const number_of_sources)
+{
+  bool modified                      = false;
+  result_t rescale_factor            = static_cast<result_t>(1);
+  result_t casted_number_of_sources  = static_cast<result_t>(number_of_sources);
   result_t casted_number_of_vertices = static_cast<result_t>(number_of_vertices);
   if (normalize) {
     if (number_of_vertices > 2) {
@@ -203,59 +194,70 @@
       rescale_factor *= (casted_number_of_vertices / casted_number_of_sources);
     }
   }
-  for (auto idx = 0; idx < number_of_vertices; ++idx) {
-    result[idx] *=  rescale_factor;
-  }
+  for (auto idx = 0; idx < number_of_vertices; ++idx) { result[idx] *= rescale_factor; }
 }
 
 template <typename VT, typename ET, typename WT, typename result_t>
 void reference_betweenness_centrality(cugraph::experimental::GraphCSR<VT, ET, WT> const &graph,
                                       result_t *result,
                                       bool normalize,
-                                      bool endpoints, // This is not yet implemented
+                                      bool endpoints,  // This is not yet implemented
                                       VT const number_of_sources,
-                                      VT const *sources) {
-
+                                      VT const *sources)
+{
   VT number_of_vertices = graph.number_of_vertices;
-  ET number_of_edges = graph.number_of_edges;
+  ET number_of_edges    = graph.number_of_edges;
   thrust::host_vector<VT> h_indices(number_of_edges);
   thrust::host_vector<ET> h_offsets(number_of_vertices + 1);
 
-  thrust::device_ptr<VT>  d_indices((VT *)&graph.indices[0]);
-  thrust::device_ptr<ET>  d_offsets((ET *)&graph.offsets[0]);
+  thrust::device_ptr<VT> d_indices((VT *)&graph.indices[0]);
+  thrust::device_ptr<ET> d_offsets((ET *)&graph.offsets[0]);
 
   thrust::copy(d_indices, d_indices + number_of_edges, h_indices.begin());
   thrust::copy(d_offsets, d_offsets + (number_of_vertices + 1), h_offsets.begin());
 
   cudaDeviceSynchronize();
 
-  reference_betweenness_centrality_impl<VT, ET, WT, result_t>(&h_indices[0],
-                                                              &h_offsets[0],
-                                                              number_of_vertices,
-                                                              result, sources,
-                                                              number_of_sources);
-  reference_rescale<VT, ET, WT, result_t>(result, normalize, graph.prop.directed, number_of_vertices, number_of_sources);
+  reference_betweenness_centrality_impl<VT, ET, WT, result_t>(
+    &h_indices[0], &h_offsets[0], number_of_vertices, result, sources, number_of_sources);
+  reference_rescale<VT, ET, WT, result_t>(
+    result, normalize, graph.prop.directed, number_of_vertices, number_of_sources);
 }
 // Explicit declaration
-template void reference_betweenness_centrality<int, int, float, float>(cugraph::experimental::GraphCSR<int, int, float> const&,
-                                                                  float *, bool, bool, const int, int const *);
-template void reference_betweenness_centrality<int, int, double, double>(cugraph::experimental::GraphCSR<int, int, double> const&,
-                                                                  double *, bool, bool, const int, int const *);
+template void reference_betweenness_centrality<int, int, float, float>(
+  cugraph::experimental::GraphCSR<int, int, float> const &,
+  float *,
+  bool,
+  bool,
+  const int,
+  int const *);
+template void reference_betweenness_centrality<int, int, double, double>(
+  cugraph::experimental::GraphCSR<int, int, double> const &,
+  double *,
+  bool,
+  bool,
+  const int,
+  int const *);
 
 // =============================================================================
 // Utility functions
 // =============================================================================
 // TODO: This could be useful in other testsuite (SSSP, BFS, ...)
-template<typename VT, typename ET, typename WT>
-void generate_graph_csr(CSR_Result_Weighted<VT, WT> &csr_result, VT &m, VT &nnz,
-                        bool &is_directed, std::string matrix_file) {
-  FILE* fpin = fopen(matrix_file.c_str(),"r");
+template <typename VT, typename ET, typename WT>
+void generate_graph_csr(CSR_Result_Weighted<VT, WT> &csr_result,
+                        VT &m,
+                        VT &nnz,
+                        bool &is_directed,
+                        std::string matrix_file)
+{
+  FILE *fpin = fopen(matrix_file.c_str(), "r");
   ASSERT_NE(fpin, nullptr) << "fopen (" << matrix_file << ") failure.";
 
   VT k;
   MM_typecode mc;
   ASSERT_EQ(mm_properties<VT>(fpin, 1, &mc, &m, &k, &nnz), 0)
-            << "could not read Matrix Market file properties"<< "\n";
+    << "could not read Matrix Market file properties"
+    << "\n";
   ASSERT_TRUE(mm_is_matrix(mc));
   ASSERT_TRUE(mm_is_coordinate(mc));
   ASSERT_FALSE(mm_is_complex(mc));
@@ -267,23 +269,22 @@
   std::vector<WT> cooVal(nnz);
 
   // Read
-  ASSERT_EQ((mm_to_coo<VT, WT>(fpin, 1, nnz, &cooRowInd[0], &cooColInd[0],
-                               &cooVal[0], NULL)), 0)
-            << "could not read matrix data"<< "\n";
-  ASSERT_EQ(fclose(fpin),0);
-
-  ConvertCOOtoCSR_weighted(&cooRowInd[0], &cooColInd[0], &cooVal[0], nnz,
-                           csr_result);
+  ASSERT_EQ((mm_to_coo<VT, WT>(fpin, 1, nnz, &cooRowInd[0], &cooColInd[0], &cooVal[0], NULL)), 0)
+    << "could not read matrix data"
+    << "\n";
+  ASSERT_EQ(fclose(fpin), 0);
+
+  ConvertCOOtoCSR_weighted(&cooRowInd[0], &cooColInd[0], &cooVal[0], nnz, csr_result);
   CUDA_CHECK_LAST();
 }
 
 // Compare while allowing relatie error of epsilon
 // zero_threshold indicates when  we should drop comparison for small numbers
 template <typename T, typename precision_t>
-bool compare_close(const T &a, const T&b, const precision_t epsilon,
-                   precision_t zero_threshold) {
-  return ((zero_threshold > a && zero_threshold > b))
-          || (a >= b * (1.0 - epsilon)) && (a <= b * (1.0 + epsilon));
+bool compare_close(const T &a, const T &b, const precision_t epsilon, precision_t zero_threshold)
+{
+  return ((zero_threshold > a && zero_threshold > b)) ||
+         (a >= b * (1.0 - epsilon)) && (a <= b * (1.0 + epsilon));
 }
 
 // =============================================================================
@@ -292,16 +293,17 @@
 // Defines Betweenness Centrality UseCase
 // SSSP's test suite code uses type of Graph parameter that could be used
 // (MTX / RMAT)
-//TODO: Use VT for number_of_sources?
+// TODO: Use VT for number_of_sources?
 typedef struct BC_Usecase_t {
-  std::string config_;        // Path to graph file
-  std::string file_path_;     // Complete path to graph using dataset_root_dir
-  int number_of_sources_;     // Starting point from the traversal
-  BC_Usecase_t(const std::string& config, int number_of_sources)
-               : config_(config), number_of_sources_(number_of_sources) {
+  std::string config_;     // Path to graph file
+  std::string file_path_;  // Complete path to graph using dataset_root_dir
+  int number_of_sources_;  // Starting point from the traversal
+  BC_Usecase_t(const std::string &config, int number_of_sources)
+    : config_(config), number_of_sources_(number_of_sources)
+  {
     // assume relative paths are relative to RAPIDS_DATASET_ROOT_DIR
     // FIXME: Use platform independent stuff from c++14/17 on compiler update
-    const std::string& rapidsDatasetRootDir = get_rapids_dataset_root_dir();
+    const std::string &rapidsDatasetRootDir = get_rapids_dataset_root_dir();
     if ((config_ != "") && (config_[0] != '/')) {
       file_path_ = rapidsDatasetRootDir + "/" + config_;
     } else {
@@ -311,7 +313,7 @@
 } BC_Usecase;
 
 class Tests_BC : public ::testing::TestWithParam<BC_Usecase> {
-  public:
+ public:
   Tests_BC() {}
   static void SetupTestCase() {}
   static void TearDownTestCase() {}
@@ -325,82 +327,86 @@
   // result_t   result data type
   // normalize  should the result be normalized
   // endpoints  should the endpoints be included (Not Implemented Yet)
-  template <typename VT, typename ET, typename WT, typename result_t,
-            bool normalize, bool endpoints>
-  void run_current_test(const BC_Usecase &configuration) {
+  template <typename VT,
+            typename ET,
+            typename WT,
+            typename result_t,
+            bool normalize,
+            bool endpoints>
+  void run_current_test(const BC_Usecase &configuration)
+  {
     // Step 1: Construction of the graph based on configuration
     VT m;
     ET nnz;
     CSR_Result_Weighted<VT, WT> csr_result;
     bool is_directed = false;
-    generate_graph_csr<VT, ET, WT>(csr_result, m, nnz, is_directed,
-                                   configuration.file_path_);
+    generate_graph_csr<VT, ET, WT>(csr_result, m, nnz, is_directed, configuration.file_path_);
     cudaDeviceSynchronize();
-    cugraph::experimental::GraphCSR<VT, ET, WT> G(csr_result.rowOffsets,
-                                                  csr_result.colIndices,
-                                                  csr_result.edgeWeights,
-                                                  m, nnz);
+    cugraph::experimental::GraphCSR<VT, ET, WT> G(
+      csr_result.rowOffsets, csr_result.colIndices, csr_result.edgeWeights, m, nnz);
     G.prop.directed = is_directed;
 
     CUDA_CHECK_LAST();
     std::vector<result_t> result(G.number_of_vertices, 0);
-    std::vector<result_t> expected(G. number_of_vertices, 0);
+    std::vector<result_t> expected(G.number_of_vertices, 0);
 
     // Step 2: Generation of sources based on configuration
     //         if number_of_sources_ is 0 then sources must be nullptr
     //         Otherwise we only  use the first k values
-    ASSERT_TRUE(configuration.number_of_sources_ >= 0
-           && configuration.number_of_sources_ <= G.number_of_vertices)
-           << "Number number of sources should be >= 0 and"
-           << " less than the number of vertices in the graph";
+    ASSERT_TRUE(configuration.number_of_sources_ >= 0 &&
+                configuration.number_of_sources_ <= G.number_of_vertices)
+      << "Number number of sources should be >= 0 and"
+      << " less than the number of vertices in the graph";
     std::vector<VT> sources(configuration.number_of_sources_);
     thrust::sequence(thrust::host, sources.begin(), sources.end(), 0);
 
     VT *sources_ptr = nullptr;
-    if (configuration.number_of_sources_ > 0) {
-      sources_ptr = sources.data();
-    }
-
-    reference_betweenness_centrality(G, expected.data(),
-                                     normalize, endpoints,
+    if (configuration.number_of_sources_ > 0) { sources_ptr = sources.data(); }
+
+    reference_betweenness_centrality(G,
+                                     expected.data(),
+                                     normalize,
+                                     endpoints,
                                      // TODO: weights
                                      configuration.number_of_sources_,
                                      sources_ptr);
 
     sources_ptr = nullptr;
-    if (configuration.number_of_sources_ > 0) {
-      sources_ptr = sources.data();
-    }
-
-    thrust::device_vector<result_t>  d_result(G.number_of_vertices);
+    if (configuration.number_of_sources_ > 0) { sources_ptr = sources.data(); }
+
+    thrust::device_vector<result_t> d_result(G.number_of_vertices);
     // TODO: Remove this once endpoints in handled
     if (endpoints) {
-      ASSERT_THROW(
-        cugraph::betweenness_centrality(G, d_result.data().get(),
-                                      normalize, endpoints,
-                                      static_cast<WT*>(nullptr),
-                                      configuration.number_of_sources_,
-                                      sources_ptr,
-                                      cugraph::cugraph_bc_implem_t::CUGRAPH_DEFAULT),
-        cugraph::logic_error);
-        return;
+      ASSERT_THROW(cugraph::betweenness_centrality(G,
+                                                   d_result.data().get(),
+                                                   normalize,
+                                                   endpoints,
+                                                   static_cast<WT *>(nullptr),
+                                                   configuration.number_of_sources_,
+                                                   sources_ptr,
+                                                   cugraph::cugraph_bc_implem_t::CUGRAPH_DEFAULT),
+                   cugraph::logic_error);
+      return;
     } else {
-      cugraph::betweenness_centrality(G, d_result.data().get(),
-                                      normalize, endpoints,
-                                      static_cast<WT*>(nullptr),
+      cugraph::betweenness_centrality(G,
+                                      d_result.data().get(),
+                                      normalize,
+                                      endpoints,
+                                      static_cast<WT *>(nullptr),
                                       configuration.number_of_sources_,
                                       sources_ptr,
                                       cugraph::cugraph_bc_implem_t::CUGRAPH_DEFAULT);
     }
     cudaDeviceSynchronize();
-    CUDA_TRY(cudaMemcpy(result.data(), d_result.data().get(),
-               sizeof(result_t) * G.number_of_vertices,
-               cudaMemcpyDeviceToHost));
+    CUDA_TRY(cudaMemcpy(result.data(),
+                        d_result.data().get(),
+                        sizeof(result_t) * G.number_of_vertices,
+                        cudaMemcpyDeviceToHost));
     cudaDeviceSynchronize();
-    for (int i = 0 ; i < G.number_of_vertices ; ++i)
-      EXPECT_TRUE(compare_close(result[i], expected[i], TEST_EPSILON, TEST_ZERO_THRESHOLD)) <<
-                  "[MISMATCH] vaid = " << i << ", cugraph = " <<
-                  result[i] << " expected = " << expected[i];
+    for (int i = 0; i < G.number_of_vertices; ++i)
+      EXPECT_TRUE(compare_close(result[i], expected[i], TEST_EPSILON, TEST_ZERO_THRESHOLD))
+        << "[MISMATCH] vaid = " << i << ", cugraph = " << result[i]
+        << " expected = " << expected[i];
   }
 };
 
@@ -411,12 +417,12 @@
 // This should be moved to a separate file in for #778 dedicated to BFS,
 // results verification.
 typedef struct BFS_Usecase_t {
-  std::string config_;          // Path to graph file
-  std::string file_path_;       // Complete path to graph using dataset_root_dir
-  int source_;                  // Starting point from the traversal
-  BFS_Usecase_t(const std::string& config, int source)
-               : config_(config), source_(source) {
-    const std::string& rapidsDatasetRootDir = get_rapids_dataset_root_dir();
+  std::string config_;     // Path to graph file
+  std::string file_path_;  // Complete path to graph using dataset_root_dir
+  int source_;             // Starting point from the traversal
+  BFS_Usecase_t(const std::string &config, int source) : config_(config), source_(source)
+  {
+    const std::string &rapidsDatasetRootDir = get_rapids_dataset_root_dir();
     if ((config_ != "") && (config_[0] != '/')) {
       file_path_ = rapidsDatasetRootDir + "/" + config_;
     } else {
@@ -426,7 +432,7 @@
 } BFS_Usecase;
 
 class Tests_BFS : public ::testing::TestWithParam<BFS_Usecase> {
-  public:
+ public:
   Tests_BFS() {}
   static void SetupTestCase() {}
   static void TearDownTestCase() {}
@@ -434,53 +440,38 @@
   virtual void SetUp() {}
   virtual void TearDown() {}
   template <typename VT, typename ET, typename WT, typename result_t>
-  void run_current_test(const BFS_Usecase &configuration) {
+  void run_current_test(const BFS_Usecase &configuration)
+  {
     // Step 1: Construction of the graph based on configuration
     VT m;
     ET nnz;
     CSR_Result_Weighted<VT, WT> csr_result;
     bool is_directed = false;
-    generate_graph_csr<VT, ET, WT>(csr_result, m, nnz, is_directed,
-                                   configuration.file_path_);
+    generate_graph_csr<VT, ET, WT>(csr_result, m, nnz, is_directed, configuration.file_path_);
     cudaDeviceSynchronize();
-    cugraph::experimental::GraphCSR<VT, ET, WT> G(csr_result.rowOffsets,
-                                                  csr_result.colIndices,
-                                                  csr_result.edgeWeights,
-                                                  m, nnz);
+    cugraph::experimental::GraphCSR<VT, ET, WT> G(
+      csr_result.rowOffsets, csr_result.colIndices, csr_result.edgeWeights, m, nnz);
     G.prop.directed = is_directed;
 
     CUDA_CHECK_LAST();
     std::vector<result_t> result(G.number_of_vertices, 0);
-    std::vector<result_t> expected(G. number_of_vertices, 0);
-
-    ASSERT_TRUE(configuration.source_ >= 0
-           && configuration.source_ <= G.number_of_vertices)
-           << "Starting sources should be >= 0 and"
-           << " less than the number of vertices in the graph";
+    std::vector<result_t> expected(G.number_of_vertices, 0);
+
+    ASSERT_TRUE(configuration.source_ >= 0 && configuration.source_ <= G.number_of_vertices)
+      << "Starting sources should be >= 0 and"
+      << " less than the number of vertices in the graph";
 
     VT source = configuration.source_;
-=======
-struct BetweennessCentralityTest : public ::testing::Test {
-};
-
-TEST_F(BetweennessCentralityTest, SimpleGraph)
-{
-  std::vector<int> graph_offsets{{0, 1, 2, 5, 7, 10, 12, 14}};
-  std::vector<int> graph_indices{{2, 2, 0, 1, 3, 2, 4, 3, 5, 6, 4, 6, 4, 5}};
-
-  std::vector<float> expected{{0.0, 0.0, 0.6, 0.6, 0.5333333, 0.0, 0.0}};
->>>>>>> 631bbaa1
 
     VT number_of_vertices = G.number_of_vertices;
-    ET number_of_edges = G.number_of_edges;
+    ET number_of_edges    = G.number_of_edges;
     std::vector<VT> indices(number_of_edges);
     std::vector<ET> offsets(number_of_vertices + 1);
 
-<<<<<<< HEAD
-    CUDA_TRY(cudaMemcpy(indices.data(), G.indices,
-              sizeof(VT) * indices.size(), cudaMemcpyDeviceToHost));
-    CUDA_TRY(cudaMemcpy(offsets.data(), G.offsets,
-              sizeof(ET) * offsets.size(), cudaMemcpyDeviceToHost));
+    CUDA_TRY(
+      cudaMemcpy(indices.data(), G.indices, sizeof(VT) * indices.size(), cudaMemcpyDeviceToHost));
+    CUDA_TRY(
+      cudaMemcpy(offsets.data(), G.offsets, sizeof(ET) * offsets.size(), cudaMemcpyDeviceToHost));
     cudaDeviceSynchronize();
     std::queue<VT> Q;
     std::stack<VT> S;
@@ -488,40 +479,39 @@
     std::vector<std::vector<VT>> ref_bfs_pred(number_of_vertices);
     std::vector<double> ref_bfs_sigmas(number_of_vertices);
 
-    ref_bfs<VT, ET, WT, result_t>(indices.data(), offsets.data(),
-                                    number_of_vertices, Q, S,
-                                    ref_bfs_dist, ref_bfs_pred,
-                                    ref_bfs_sigmas, source);
+    ref_bfs<VT, ET, WT, result_t>(indices.data(),
+                                  offsets.data(),
+                                  number_of_vertices,
+                                  Q,
+                                  S,
+                                  ref_bfs_dist,
+                                  ref_bfs_pred,
+                                  ref_bfs_sigmas,
+                                  source);
 
     // Device data for cugraph_bfs
     thrust::device_vector<VT> d_cugraph_dist(number_of_vertices);
     thrust::device_vector<VT> d_cugraph_pred(number_of_vertices);
     thrust::device_vector<double> d_cugraph_sigmas(number_of_vertices);
-=======
-  thrust::device_vector<int> d_graph_offsets(graph_offsets);
-  thrust::device_vector<int> d_graph_indices(graph_indices);
-  thrust::device_vector<float> d_result(num_verts);
-
-  std::vector<float> result(num_verts);
-
-  cugraph::experimental::GraphCSR<int, int, float> G(
-    d_graph_offsets.data().get(), d_graph_indices.data().get(), nullptr, num_verts, num_edges);
->>>>>>> 631bbaa1
 
     // This test only checks for sigmas equality
     std::vector<double> cugraph_sigmas(number_of_vertices);
 
-<<<<<<< HEAD
-    cugraph::bfs<VT, ET, WT>(G, d_cugraph_dist.data().get(),
-                                  d_cugraph_pred.data().get(),
-                                  d_cugraph_sigmas.data().get(),
-                                  source, G.prop.directed);
-    CUDA_TRY(cudaMemcpy(cugraph_sigmas.data(), d_cugraph_sigmas.data().get(),
-              sizeof(double) * d_cugraph_sigmas.size(), cudaMemcpyDeviceToHost));
-    for (int i = 0 ; i < number_of_vertices ; ++i) {
-      EXPECT_TRUE(compare_close(cugraph_sigmas[i], ref_bfs_sigmas[i], TEST_EPSILON, TEST_ZERO_THRESHOLD)) <<
-                  "[MISMATCH] vaid = " << i << ", cugraph = " <<
-                  cugraph_sigmas[i] << " c++ ref = " << ref_bfs_sigmas[i];
+    cugraph::bfs<VT, ET, WT>(G,
+                             d_cugraph_dist.data().get(),
+                             d_cugraph_pred.data().get(),
+                             d_cugraph_sigmas.data().get(),
+                             source,
+                             G.prop.directed);
+    CUDA_TRY(cudaMemcpy(cugraph_sigmas.data(),
+                        d_cugraph_sigmas.data().get(),
+                        sizeof(double) * d_cugraph_sigmas.size(),
+                        cudaMemcpyDeviceToHost));
+    for (int i = 0; i < number_of_vertices; ++i) {
+      EXPECT_TRUE(
+        compare_close(cugraph_sigmas[i], ref_bfs_sigmas[i], TEST_EPSILON, TEST_ZERO_THRESHOLD))
+        << "[MISMATCH] vaid = " << i << ", cugraph = " << cugraph_sigmas[i]
+        << " c++ ref = " << ref_bfs_sigmas[i];
     }
   }
 };
@@ -532,89 +522,79 @@
 // -----------------------------------------------------------------------------
 // Verifiy Un-Normalized results
 // Endpoint parameter is currently not usefull, is for later use
-TEST_P(Tests_BC, CheckFP32_NO_NORMALIZE_NO_ENDPOINTS) {
+TEST_P(Tests_BC, CheckFP32_NO_NORMALIZE_NO_ENDPOINTS)
+{
   run_current_test<int, int, float, float, false, false>(GetParam());
 }
 
-TEST_P(Tests_BC, CheckFP64_NO_NORMALIZE_NO_ENDPOINTS) {
+TEST_P(Tests_BC, CheckFP64_NO_NORMALIZE_NO_ENDPOINTS)
+{
   run_current_test<int, int, double, double, false, false>(GetParam());
 }
 
 // TODO: Currently endpoints throws and exception as it is not supported
-TEST_P(Tests_BC, CheckFP32_NO_NORMALIZE_ENDPOINTS) {
+TEST_P(Tests_BC, CheckFP32_NO_NORMALIZE_ENDPOINTS)
+{
   run_current_test<int, int, float, float, false, true>(GetParam());
 }
 
-TEST_P(Tests_BC, CheckFP64_NO_NORMALIZE_ENDPOINTS) {
+TEST_P(Tests_BC, CheckFP64_NO_NORMALIZE_ENDPOINTS)
+{
   run_current_test<int, int, double, double, false, true>(GetParam());
 }
 
 // Verifiy Normalized results
-TEST_P(Tests_BC, CheckFP32_NORMALIZE_NO_ENPOINTS) {
+TEST_P(Tests_BC, CheckFP32_NORMALIZE_NO_ENPOINTS)
+{
   run_current_test<int, int, float, float, true, false>(GetParam());
 }
 
-TEST_P(Tests_BC, CheckFP64_NORMALIZE_NO_ENPOINTS) {
+TEST_P(Tests_BC, CheckFP64_NORMALIZE_NO_ENPOINTS)
+{
   run_current_test<int, int, double, double, true, false>(GetParam());
 }
 
 // TODO: Currently endpoints throws and exception as it is not supported
-TEST_P(Tests_BC, CheckFP32_NORMALIZE_ENDPOINTS) {
+TEST_P(Tests_BC, CheckFP32_NORMALIZE_ENDPOINTS)
+{
   run_current_test<int, int, float, float, true, true>(GetParam());
 }
 
-TEST_P(Tests_BC, CheckFP64_NORMALIZE_ENDPOINTS) {
+TEST_P(Tests_BC, CheckFP64_NORMALIZE_ENDPOINTS)
+{
   run_current_test<int, int, double, double, true, true>(GetParam());
 }
 
 // FIXME: There is an InvalidValue on a Memcopy only on tests/datasets/dblp.mtx
-INSTANTIATE_TEST_CASE_P(
-  simple_test,
-  Tests_BC,
-  ::testing::Values(
-      BC_Usecase("test/datasets/karate.mtx", 0),
-      BC_Usecase("test/datasets/netscience.mtx", 4),
-      BC_Usecase("test/datasets/wiki2003.mtx", 4),
-      BC_Usecase("test/datasets/wiki-Talk.mtx", 4)
-    )
-);
+INSTANTIATE_TEST_CASE_P(simple_test,
+                        Tests_BC,
+                        ::testing::Values(BC_Usecase("test/datasets/karate.mtx", 0),
+                                          BC_Usecase("test/datasets/netscience.mtx", 4),
+                                          BC_Usecase("test/datasets/wiki2003.mtx", 4),
+                                          BC_Usecase("test/datasets/wiki-Talk.mtx", 4)));
 
 // BFS
 // -----------------------------------------------------------------------------
 // TODO(xcadet): This should be specialized for BFS
 // TODO: Issue #778
-TEST_P(Tests_BFS, CheckFP32) {
-  run_current_test<int, int, float, float>(GetParam());
-}
-
-TEST_P(Tests_BFS, CheckFP64) {
-  run_current_test<int, int, double, double>(GetParam());
-}
-
-INSTANTIATE_TEST_CASE_P(
-  simple_test,
-  Tests_BFS,
-  ::testing::Values(
-    BFS_Usecase("test/datasets/karate.mtx", 0),
-    BFS_Usecase("test/datasets/polbooks.mtx", 0),
-    BFS_Usecase("test/datasets/netscience.mtx", 0),
-    BFS_Usecase("test/datasets/netscience.mtx", 100),
-    BFS_Usecase("test/datasets/wiki2003.mtx", 1000),
-    BFS_Usecase("test/datasets/wiki-Talk.mtx", 1000)
-  )
-);
-
-int main( int argc, char** argv )
+TEST_P(Tests_BFS, CheckFP32) { run_current_test<int, int, float, float>(GetParam()); }
+
+TEST_P(Tests_BFS, CheckFP64) { run_current_test<int, int, double, double>(GetParam()); }
+
+INSTANTIATE_TEST_CASE_P(simple_test,
+                        Tests_BFS,
+                        ::testing::Values(BFS_Usecase("test/datasets/karate.mtx", 0),
+                                          BFS_Usecase("test/datasets/polbooks.mtx", 0),
+                                          BFS_Usecase("test/datasets/netscience.mtx", 0),
+                                          BFS_Usecase("test/datasets/netscience.mtx", 100),
+                                          BFS_Usecase("test/datasets/wiki2003.mtx", 1000),
+                                          BFS_Usecase("test/datasets/wiki-Talk.mtx", 1000)));
+
+int main(int argc, char **argv)
 {
   rmmInitialize(nullptr);
-  testing::InitGoogleTest(&argc,argv);
+  testing::InitGoogleTest(&argc, argv);
   int rc = RUN_ALL_TESTS();
   rmmFinalize();
   return rc;
-=======
-  cudaMemcpy(
-    result.data(), d_result.data().get(), sizeof(float) * num_verts, cudaMemcpyDeviceToHost);
-
-  for (int i = 0; i < num_verts; ++i) EXPECT_FLOAT_EQ(result[i], expected[i]);
->>>>>>> 631bbaa1
 }