/*
 * Copyright (c) 2020, NVIDIA CORPORATION.
 *
 * Licensed under the Apache License, Version 2.0 (the "License");
 * you may not use this file except in compliance with the License.
 * You may obtain a copy of the License at
 *
 *     http://www.apache.org/licenses/LICENSE-2.0
 *
 * Unless required by applicable law or agreed to in writing, software
 * distributed under the License is distributed on an "AS IS" BASIS,
 * WITHOUT WARRANTIES OR CONDITIONS OF ANY KIND, either express or implied.
 * See the License for the specific language governing permissions and
 * limitations under the License.
 */
#pragma once
#include <rmm/device_buffer.hpp>
#include <memory>
#include <iostream>

namespace cugraph {
namespace experimental {

enum class PropType { PROP_UNDEF, PROP_FALSE, PROP_TRUE };

struct GraphProperties {
  bool directed{false};
  bool weighted{false};
  bool multigraph{multigraph};
  bool bipartite{false};
  bool tree{false};
  PropType has_negative_edges{PropType::PROP_UNDEF};
  GraphProperties() = default;
};

enum class DegreeDirection {
<<<<<<< HEAD
  IN_PLUS_OUT = 0,       ///> Compute sum of in and out degree
  IN,                    ///> Compute in degree
  OUT,                   ///> Compute out degree
=======
  IN_PLUS_OUT = 0,  ///> Compute sum of in and out degree
  IN,               ///> Compute in degree
  OUT,              ///> Compute out degree
>>>>>>> 8c6070c4
  DEGREE_DIRECTION_COUNT
};

/**
 * @brief       Base class graphs, all but vertices and edges
 *
 * @tparam VT   Type of vertex id
 * @tparam ET   Type of edge id
 * @tparam WT   Type of weight
 */
template <typename VT, typename ET, typename WT>
<<<<<<< HEAD
class GraphViewBase {
public:
  WT *edge_data;     ///< edge weight
=======
class GraphBase {
 public:
  WT *edge_data;  ///< edge weight
>>>>>>> 8c6070c4

  GraphProperties prop;

  VT number_of_vertices;
  ET number_of_edges;

  /**
   * @brief      Fill the identifiers array with the vertex identifiers.
   *
   * @param[out]    identifier      Pointer to device memory to store the vertex identifiers
   */
  void get_vertex_identifiers(VT *identifiers) const;

<<<<<<< HEAD
  GraphViewBase(WT *edge_data_, VT number_of_vertices_, ET number_of_edges_):
    edge_data(edge_data_),
    prop(),
    number_of_vertices(number_of_vertices_),
    number_of_edges(number_of_edges_)
  {}

  bool has_data(void) const { return edge_data != nullptr; }
=======
  GraphBase(WT *edge_data_, VT number_of_vertices_, ET number_of_edges_)
    : edge_data(edge_data_),
      prop(),
      number_of_vertices(number_of_vertices_),
      number_of_edges(number_of_edges_)
  {
  }
>>>>>>> 8c6070c4
};

/**
 * @brief       A graph stored in COO (COOrdinate) format.
 *
 * @tparam VT   Type of vertex id
 * @tparam ET   Type of edge id
 * @tparam WT   Type of weight
 */
template <typename VT, typename ET, typename WT>
<<<<<<< HEAD
class GraphCOOView: public GraphViewBase<VT, ET, WT> {
public:
  VT *src_indices{nullptr};   ///< rowInd
  VT *dst_indices{nullptr};   ///< colInd
=======
class GraphCOO : public GraphBase<VT, ET, WT> {
 public:
  VT *src_indices{nullptr};  ///< rowInd
  VT *dst_indices{nullptr};  ///< colInd
>>>>>>> 8c6070c4

  /**
   * @brief     Computes degree(in, out, in+out) of all the nodes of a Graph
   *
   * @throws     cugraph::logic_error when an error occurs.
   *
   * @param[out] degree                Device array of size V (V is number of vertices) initialized
   * to zeros. Will contain the computed degree of every vertex.
   * @param[in]  direction             IN_PLUS_OUT, IN or OUT
   */
  void degree(ET *degree, DegreeDirection direction) const;

  /**
   * @brief      Default constructor
   */
<<<<<<< HEAD
  GraphCOOView(): GraphViewBase<VT,ET,WT>(nullptr, 0, 0) {}
=======
  GraphCOO() : GraphBase<VT, ET, WT>(nullptr, 0, 0) {}
>>>>>>> 8c6070c4

  /**
   * @brief      Wrap existing arrays representing an edge list in a Graph.
   *
   *             GraphCOOView does not own the memory used to represent this graph. This
   *             function does not allocate memory.
   *
   * @param  source_indices        This array of size E (number of edges) contains the index of the
   * source for each edge. Indices must be in the range [0, V-1].
   * @param  destination_indices   This array of size E (number of edges) contains the index of the
   * destination for each edge. Indices must be in the range [0, V-1].
   * @param  edge_data             This array size E (number of edges) contains the weight for each
   * edge.  This array can be null in which case the graph is considered unweighted.
   * @param  number_of_vertices    The number of vertices in the graph
   * @param  number_of_edges       The number of edges in the graph
   */
<<<<<<< HEAD
  GraphCOOView(VT *src_indices_, VT *dst_indices_, WT *edge_data_,
           VT number_of_vertices_, ET number_of_edges_):
    GraphViewBase<VT,ET,WT>(edge_data_, number_of_vertices_, number_of_edges_),
    src_indices(src_indices_), dst_indices(dst_indices_)
  {}
=======
  GraphCOO(
    VT *src_indices_, VT *dst_indices_, WT *edge_data_, VT number_of_vertices_, ET number_of_edges_)
    : GraphBase<VT, ET, WT>(edge_data_, number_of_vertices_, number_of_edges_),
      src_indices(src_indices_),
      dst_indices(dst_indices_)
  {
  }
>>>>>>> 8c6070c4
};

/**
 * @brief       Base class for graph stored in CSR (Compressed Sparse Row) format or CSC (Compressed
 * Sparse Column) format
 *
 * @tparam VT   Type of vertex id
 * @tparam ET   Type of edge id
 * @tparam WT   Type of weight
 */
template <typename VT, typename ET, typename WT>
<<<<<<< HEAD
class GraphCompressedSparseBaseView: public GraphViewBase<VT,ET,WT> {
public:
  ET *offsets{nullptr};       ///< CSR offsets
  VT *indices{nullptr};       ///< CSR indices
=======
class GraphCompressedSparseBase : public GraphBase<VT, ET, WT> {
 public:
  ET *offsets{nullptr};  ///< CSR offsets
  VT *indices{nullptr};  ///< CSR indices
>>>>>>> 8c6070c4

  /**
   * @brief      Fill the identifiers in the array with the source vertex identifiers
   *
   * @param[out]    src_indices      Pointer to device memory to store the source vertex identifiers
   */
  void get_source_indices(VT *src_indices) const;

  /**
   * @brief     Computes degree(in, out, in+out) of all the nodes of a Graph
   *
   * @throws     cugraph::logic_error when an error occurs.
   *
   * @param[out] degree                Device array of size V (V is number of vertices) initialized
   * to zeros. Will contain the computed degree of every vertex.
   * @param[in]  x                     Integer value indicating type of degree calculation
   *                                      0 : in+out degree
   *                                      1 : in-degree
   *                                      2 : out-degree
   */
  void degree(ET *degree, DegreeDirection direction) const;

  /**
   * @brief      Wrap existing arrays representing adjacency lists in a Graph.
   *             GraphCSRView does not own the memory used to represent this graph. This
   *             function does not allocate memory.
   *
   * @param  offsets               This array of size V+1 (V is number of vertices) contains the
   * offset of adjacency lists of every vertex. Offsets must be in the range [0, E] (number of
   * edges).
   * @param  indices               This array of size E contains the index of the destination for
   * each edge. Indices must be in the range [0, V-1].
   * @param  edge_data             This array of size E (number of edges) contains the weight for
   * each edge.  This array can be null in which case the graph is considered unweighted.
   * @param  number_of_vertices    The number of vertices in the graph
   * @param  number_of_edges       The number of edges in the graph
   */
<<<<<<< HEAD
  GraphCompressedSparseBaseView(ET *offsets_, VT *indices_, WT *edge_data_,
                            VT number_of_vertices_, ET number_of_edges_):
    GraphViewBase<VT,ET,WT>(edge_data_, number_of_vertices_, number_of_edges_),
    offsets{offsets_},
    indices{indices_}
  {}
=======
  GraphCompressedSparseBase(
    ET *offsets_, VT *indices_, WT *edge_data_, VT number_of_vertices_, ET number_of_edges_)
    : GraphBase<VT, ET, WT>(edge_data_, number_of_vertices_, number_of_edges_),
      offsets{offsets_},
      indices{indices_}
  {
  }
>>>>>>> 8c6070c4
};

/**
 * @brief       A graph stored in CSR (Compressed Sparse Row) format.
 *
 * @tparam VT   Type of vertex id
 * @tparam ET   Type of edge id
 * @tparam WT   Type of weight
 */
template <typename VT, typename ET, typename WT>
<<<<<<< HEAD
class GraphCSRView: public GraphCompressedSparseBaseView<VT,ET,WT> {
public:
  /**
   * @brief      Default constructor
   */
  GraphCSRView(): GraphCompressedSparseBaseView<VT,ET,WT>(nullptr, nullptr, nullptr, 0, 0) {}
=======
class GraphCSR : public GraphCompressedSparseBase<VT, ET, WT> {
 public:
  /**
   * @brief      Default constructor
   */
  GraphCSR() : GraphCompressedSparseBase<VT, ET, WT>(nullptr, nullptr, nullptr, 0, 0) {}
>>>>>>> 8c6070c4

  /**
   * @brief      Wrap existing arrays representing adjacency lists in a Graph.
   *             GraphCSRView does not own the memory used to represent this graph. This
   *             function does not allocate memory.
   *
   * @param  offsets               This array of size V+1 (V is number of vertices) contains the
   * offset of adjacency lists of every vertex. Offsets must be in the range [0, E] (number of
   * edges).
   * @param  indices               This array of size E contains the index of the destination for
   * each edge. Indices must be in the range [0, V-1].
   * @param  edge_data             This array of size E (number of edges) contains the weight for
   * each edge.  This array can be null in which case the graph is considered unweighted.
   * @param  number_of_vertices    The number of vertices in the graph
   * @param  number_of_edges       The number of edges in the graph
   */
<<<<<<< HEAD
  GraphCSRView(ET *offsets_, VT *indices_, WT *edge_data_,
           VT number_of_vertices_, ET number_of_edges_):
    GraphCompressedSparseBaseView<VT,ET,WT>(offsets_, indices_, edge_data_, number_of_vertices_, number_of_edges_)
  {}
=======
  GraphCSR(ET *offsets_, VT *indices_, WT *edge_data_, VT number_of_vertices_, ET number_of_edges_)
    : GraphCompressedSparseBase<VT, ET, WT>(
        offsets_, indices_, edge_data_, number_of_vertices_, number_of_edges_)
  {
  }
>>>>>>> 8c6070c4
};

/**
 * @brief       A graph stored in CSC (Compressed Sparse Column) format.
 *
 * @tparam VT   Type of vertex id
 * @tparam ET   Type of edge id
 * @tparam WT   Type of weight
 */
template <typename VT, typename ET, typename WT>
<<<<<<< HEAD
class GraphCSCView: public GraphCompressedSparseBaseView<VT,ET,WT> {
public:
  /**
   * @brief      Default constructor
   */
  GraphCSCView(): GraphCompressedSparseBaseView<VT,ET,WT>(nullptr, nullptr, nullptr, 0, 0) {}
=======
class GraphCSC : public GraphCompressedSparseBase<VT, ET, WT> {
 public:
  /**
   * @brief      Default constructor
   */
  GraphCSC() : GraphCompressedSparseBase<VT, ET, WT>(nullptr, nullptr, nullptr, 0, 0) {}
>>>>>>> 8c6070c4

  /**
   * @brief      Wrap existing arrays representing transposed adjacency lists in a Graph.
   *             GraphCSCView does not own the memory used to represent this graph. This
   *             function does not allocate memory.
   *
   * @param  offsets               This array of size V+1 (V is number of vertices) contains the
   * offset of adjacency lists of every vertex. Offsets must be in the range [0, E] (number of
   * edges).
   * @param  indices               This array of size E contains the index of the destination for
   * each edge. Indices must be in the range [0, V-1].
   * @param  edge_data             This array of size E (number of edges) contains the weight for
   * each edge.  This array can be null in which case the graph is considered unweighted.
   * @param  number_of_vertices    The number of vertices in the graph
   * @param  number_of_edges       The number of edges in the graph
   */
<<<<<<< HEAD
  GraphCSCView(ET *offsets_, VT *indices_, WT *edge_data_,
           VT number_of_vertices_, ET number_of_edges_):
    GraphCompressedSparseBaseView<VT,ET,WT>(offsets_, indices_, edge_data_, number_of_vertices_, number_of_edges_)
  {}
};


/**
 * @brief      TODO : Change this Take ownership of the provided graph arrays in COO format
 *
 * @param  source_indices        This array of size E (number of edges) contains the index of the source for each edge.
 *                               Indices must be in the range [0, V-1].
 * @param  destination_indices   This array of size E (number of edges) contains the index of the destination for each edge.
 *                               Indices must be in the range [0, V-1].
 * @param  edge_data             This array size E (number of edges) contains the weight for each edge.  This array can be null
 *                               in which case the graph is considered unweighted.
 * @param  number_of_vertices    The number of vertices in the graph
 * @param  number_of_edges       The number of edges in the graph
 */
template <typename VT, typename ET, typename WT>
struct GraphCOOContents {
  VT number_of_vertices;
  ET number_of_edges;
  std::unique_ptr<rmm::device_buffer> src_indices;
  std::unique_ptr<rmm::device_buffer> dst_indices;
  std::unique_ptr<rmm::device_buffer> edge_data;
};

/**
 * @brief       A constructed graph stored in COO (COOrdinate) format.
 *
 * This class will src_indices and dst_indicies (until moved)
 *
 * @tparam VT   Type of vertex id
 * @tparam ET   Type of edge id
 * @tparam WT   Type of weight
 */
template <typename VT, typename ET, typename WT>
class GraphCOO {
  VT number_of_vertices_;
  ET number_of_edges_;
  rmm::device_buffer src_indices_{};   ///< rowInd
  rmm::device_buffer dst_indices_{};   ///< colInd
  rmm::device_buffer edge_data_{}; ///< CSR data

public:

  /**
   * @brief      Take ownership of the provided graph arrays in COO format
   *
   * @param  source_indices        This array of size E (number of edges) contains the index of the source for each edge.
   *                               Indices must be in the range [0, V-1].
   * @param  destination_indices   This array of size E (number of edges) contains the index of the destination for each edge.
   *                               Indices must be in the range [0, V-1].
   * @param  edge_data             This array size E (number of edges) contains the weight for each edge.  This array can be null
   *                               in which case the graph is considered unweighted.
   * @param  number_of_vertices    The number of vertices in the graph
   * @param  number_of_edges       The number of edges in the graph
   */
  GraphCOO(VT number_of_vertices,
           ET number_of_edges,
           bool has_data = false,
           cudaStream_t stream = nullptr,
           rmm::mr::device_memory_resource* mr = rmm::mr::get_default_resource()):
    number_of_vertices_(number_of_vertices),
    number_of_edges_(number_of_edges),
    src_indices_(sizeof(VT)*number_of_edges, stream, mr),
    dst_indices_(sizeof(VT)*number_of_edges, stream, mr),
    edge_data_((has_data? sizeof(WT)*number_of_edges : 0), stream, mr)
  {}

  GraphCOO(GraphCOOView<VT,ET,WT> const &graph,
           cudaStream_t stream = nullptr,
           rmm::mr::device_memory_resource* mr = rmm::mr::get_default_resource()):
    number_of_vertices_(graph.number_of_vertices),
    number_of_edges_(graph.number_of_edges),
    src_indices_(graph.src_indices, graph.number_of_edges*sizeof(VT), stream, mr),
    dst_indices_(graph.dst_indices, graph.number_of_edges*sizeof(VT), stream, mr)
  {
    if (graph.has_data()) {
      edge_data_ = rmm::device_buffer{graph.edge_data, graph.number_of_edges*sizeof(WT), stream, mr};
    }
  }

  VT number_of_vertices(void) { return number_of_vertices_; }
  ET number_of_edges(void) { return number_of_edges_; }
  VT* src_indices(void) { return static_cast<VT*>(src_indices_.data()); }
  VT* dst_indices(void) { return static_cast<VT*>(dst_indices_.data()); }
  WT* edge_data(void) { return static_cast<WT*>(edge_data_.data()); }

  GraphCOOContents<VT,ET,WT> release() noexcept {
    VT number_of_vertices = number_of_vertices_;
    ET number_of_edges = number_of_edges_;
    number_of_vertices_ = 0;
    number_of_edges_ = 0;
    return GraphCOOContents<VT,ET,WT>{
      number_of_vertices,
      number_of_edges,
      std::make_unique<rmm::device_buffer>(std::move(src_indices_)),
      std::make_unique<rmm::device_buffer>(std::move(dst_indices_)),
      std::make_unique<rmm::device_buffer>(std::move(edge_data_))
    };
  }

  GraphCOOView<VT, ET, WT> view(void) noexcept {
    return GraphCOOView<VT, ET, WT>(src_indices(), dst_indices(), edge_data(),
           number_of_vertices_, number_of_edges_);
  }

  bool has_data(void) { return nullptr != edge_data_.data(); }

};

template <typename VT, typename ET, typename WT>
struct GraphSparseContents {
  VT number_of_vertices;
  ET number_of_edges;
  std::unique_ptr<rmm::device_buffer> offsets;
  std::unique_ptr<rmm::device_buffer> indices;
  std::unique_ptr<rmm::device_buffer> edge_data;
};

/**
 * @brief       Base class for constructted graphs stored in CSR (Compressed Sparse Row) format or CSC (Compressed Sparse Column) format
 *
 * @tparam VT   Type of vertex id
 * @tparam ET   Type of edge id
 * @tparam WT   Type of weight
 */
template <typename VT, typename ET, typename WT>
class GraphCompressedSparseBase {
  VT number_of_vertices_{0};
  ET number_of_edges_{0};
  rmm::device_buffer offsets_{};   ///< CSR offsets
  rmm::device_buffer indices_{};   ///< CSR indices
  rmm::device_buffer edge_data_{}; ///< CSR data

  bool has_data_{false};

public:

  /**
   * @brief      Take ownership of the provided graph arrays in CSR/CSC format
   *
   * @param  offsets               This array of size V+1 (V is number of vertices) contains the offset of adjacency lists of every vertex.
   *                               Offsets must be in the range [0, E] (number of edges).
   * @param  indices               This array of size E contains the index of the destination for each edge.
   *                               Indices must be in the range [0, V-1].
   * @param  edge_data             This array of size E (number of edges) contains the weight for each edge.  This
   *                               array can be null in which case the graph is considered unweighted.
   * @param  number_of_vertices    The number of vertices in the graph
   * @param  number_of_edges       The number of edges in the graph
   */
  GraphCompressedSparseBase(VT number_of_vertices,
                            ET number_of_edges,
                            bool has_data,
                            cudaStream_t stream,
                            rmm::mr::device_memory_resource* mr):
    number_of_vertices_(number_of_vertices),
    number_of_edges_(number_of_edges),
    offsets_(sizeof(ET)*(number_of_vertices + 1), stream, mr),
    indices_(sizeof(VT)*number_of_edges, stream, mr),
    edge_data_((has_data? sizeof(WT)*number_of_edges : 0), stream, mr)
  {}

  GraphCompressedSparseBase(GraphSparseContents<VT,ET,WT>&& contents):
    number_of_vertices_(contents.number_of_vertices),
    number_of_edges_(contents.number_of_edges),
    offsets_(std::move(*contents.offsets.release())),
    indices_(std::move(*contents.indices.release())),
    edge_data_(std::move(*contents.edge_data.release()))
  {}

  VT number_of_vertices(void) { return number_of_vertices_; }
  ET number_of_edges(void) { return number_of_edges_; }
  ET* offsets(void) { return static_cast<ET*>(offsets_.data()); }
  VT* indices(void) { return static_cast<VT*>(indices_.data()); }
  WT* edge_data(void) { return static_cast<WT*>(edge_data_.data()); }

  GraphSparseContents<VT,ET,WT> release() noexcept {
    VT number_of_vertices = number_of_vertices_;
    ET number_of_edges = number_of_edges_;
    number_of_vertices_ = 0;
    number_of_edges_ = 0;
    return GraphSparseContents<VT,ET,WT>{
      number_of_vertices,
      number_of_edges,
      std::make_unique<rmm::device_buffer>(std::move(offsets_)),
      std::make_unique<rmm::device_buffer>(std::move(indices_)),
      std::make_unique<rmm::device_buffer>(std::move(edge_data_))
    };
  }

  bool has_data(void) { return nullptr != edge_data_.data(); }

};

/**
 * @brief       A constructed graph stored in CSR (Compressed Sparse Row) format.
 *
 * @tparam VT   Type of vertex id
 * @tparam ET   Type of edge id
 * @tparam WT   Type of weight
 */
template <typename VT, typename ET, typename WT>
class GraphCSR: public GraphCompressedSparseBase<VT,ET,WT> {
public:
  /**
   * @brief      Default constructor
   */
  GraphCSR(): GraphCompressedSparseBase<VT,ET,WT>() {}

  /**
   * @brief      Take ownership of the provided graph arrays in CSR format
   *
   * @param  offsets               This array of size V+1 (V is number of vertices) contains the offset of adjacency lists of every vertex.
   *                               Offsets must be in the range [0, E] (number of edges).
   * @param  indices               This array of size E contains the index of the destination for each edge.
   *                               Indices must be in the range [0, V-1].
   * @param  edge_data             This array of size E (number of edges) contains the weight for each edge.  This
   *                               array can be null in which case the graph is considered unweighted.
   * @param  number_of_vertices    The number of vertices in the graph
   * @param  number_of_edges       The number of edges in the graph
   */
  GraphCSR(VT number_of_vertices_,
           ET number_of_edges_,
           bool has_data_ = false,
           cudaStream_t stream = nullptr,
           rmm::mr::device_memory_resource* mr = rmm::mr::get_default_resource()):
    GraphCompressedSparseBase<VT,ET,WT>(number_of_vertices_, number_of_edges_, has_data_, stream, mr)
  {}

  GraphCSR(GraphSparseContents<VT,ET,WT>&& contents):
    GraphCompressedSparseBase<VT,ET,WT>(std::move(contents))
  {}

  GraphCSRView<VT, ET, WT> view(void) noexcept {
    return GraphCSRView<VT, ET, WT>(
        GraphCompressedSparseBase<VT,ET,WT>::offsets(),
        GraphCompressedSparseBase<VT,ET,WT>::indices(),
        GraphCompressedSparseBase<VT,ET,WT>::edge_data(),
        GraphCompressedSparseBase<VT,ET,WT>::number_of_vertices(),
        GraphCompressedSparseBase<VT,ET,WT>::number_of_edges());
  }

};

/**
 * @brief       A constructed graph stored in CSC (Compressed Sparse Column) format.
 *
 * @tparam VT   Type of vertex id
 * @tparam ET   Type of edge id
 * @tparam WT   Type of weight
 */
template <typename VT, typename ET, typename WT>
class GraphCSC: public GraphCompressedSparseBase<VT,ET,WT> {
public:
  /**
   * @brief      Default constructor
   */
  GraphCSC(): GraphCompressedSparseBase<VT,ET,WT>() {}

  /**
   * @brief      Take ownership of the provided graph arrays in CSR format
   *
   * @param  offsets               This array of size V+1 (V is number of vertices) contains the offset of adjacency lists of every vertex.
   *                               Offsets must be in the range [0, E] (number of edges).
   * @param  indices               This array of size E contains the index of the destination for each edge.
   *                               Indices must be in the range [0, V-1].
   * @param  edge_data             This array of size E (number of edges) contains the weight for each edge.  This array
   *                               can be null in which case the graph is considered unweighted.
   * @param  number_of_vertices    The number of vertices in the graph
   * @param  number_of_edges       The number of edges in the graph
   */
  GraphCSC(VT number_of_vertices_,
           ET number_of_edges_,
           bool has_data_ = false,
           cudaStream_t stream = nullptr,
           rmm::mr::device_memory_resource* mr = rmm::mr::get_default_resource()):
    GraphCompressedSparseBase<VT,ET,WT>(number_of_vertices_, number_of_edges_, has_data_, stream, mr)
  {}

  GraphCSC(GraphSparseContents<VT,ET,WT>&& contents):
    GraphCompressedSparseBase<VT,ET,WT>(contents)
  {}

  GraphCSCView<VT, ET, WT> view(void) noexcept {
    return GraphCSCView<VT, ET, WT>(
        GraphCompressedSparseBase<VT,ET,WT>::offsets(),
        GraphCompressedSparseBase<VT,ET,WT>::indices(),
        GraphCompressedSparseBase<VT,ET,WT>::edge_data(),
        GraphCompressedSparseBase<VT,ET,WT>::number_of_vertices(),
        GraphCompressedSparseBase<VT,ET,WT>::number_of_edges());
  }

=======
  GraphCSC(ET *offsets_, VT *indices_, WT *edge_data_, VT number_of_vertices_, ET number_of_edges_)
    : GraphCompressedSparseBase<VT, ET, WT>(
        offsets_, indices_, edge_data_, number_of_vertices_, number_of_edges_)
  {
  }
>>>>>>> 8c6070c4
};

}  // namespace experimental
}  // namespace cugraph<|MERGE_RESOLUTION|>--- conflicted
+++ resolved
@@ -34,15 +34,9 @@
 };
 
 enum class DegreeDirection {
-<<<<<<< HEAD
-  IN_PLUS_OUT = 0,       ///> Compute sum of in and out degree
-  IN,                    ///> Compute in degree
-  OUT,                   ///> Compute out degree
-=======
   IN_PLUS_OUT = 0,  ///> Compute sum of in and out degree
   IN,               ///> Compute in degree
   OUT,              ///> Compute out degree
->>>>>>> 8c6070c4
   DEGREE_DIRECTION_COUNT
 };
 
@@ -54,15 +48,9 @@
  * @tparam WT   Type of weight
  */
 template <typename VT, typename ET, typename WT>
-<<<<<<< HEAD
 class GraphViewBase {
-public:
-  WT *edge_data;     ///< edge weight
-=======
-class GraphBase {
  public:
   WT *edge_data;  ///< edge weight
->>>>>>> 8c6070c4
 
   GraphProperties prop;
 
@@ -76,24 +64,14 @@
    */
   void get_vertex_identifiers(VT *identifiers) const;
 
-<<<<<<< HEAD
-  GraphViewBase(WT *edge_data_, VT number_of_vertices_, ET number_of_edges_):
-    edge_data(edge_data_),
-    prop(),
-    number_of_vertices(number_of_vertices_),
-    number_of_edges(number_of_edges_)
-  {}
-
-  bool has_data(void) const { return edge_data != nullptr; }
-=======
-  GraphBase(WT *edge_data_, VT number_of_vertices_, ET number_of_edges_)
+  GraphViewBase(WT *edge_data_, VT number_of_vertices_, ET number_of_edges_)
     : edge_data(edge_data_),
       prop(),
       number_of_vertices(number_of_vertices_),
       number_of_edges(number_of_edges_)
   {
   }
->>>>>>> 8c6070c4
+  bool has_data(void) const { return edge_data != nullptr; }
 };
 
 /**
@@ -104,17 +82,10 @@
  * @tparam WT   Type of weight
  */
 template <typename VT, typename ET, typename WT>
-<<<<<<< HEAD
-class GraphCOOView: public GraphViewBase<VT, ET, WT> {
-public:
-  VT *src_indices{nullptr};   ///< rowInd
-  VT *dst_indices{nullptr};   ///< colInd
-=======
-class GraphCOO : public GraphBase<VT, ET, WT> {
+class GraphCOOView : public GraphViewBase<VT, ET, WT> {
  public:
   VT *src_indices{nullptr};  ///< rowInd
   VT *dst_indices{nullptr};  ///< colInd
->>>>>>> 8c6070c4
 
   /**
    * @brief     Computes degree(in, out, in+out) of all the nodes of a Graph
@@ -130,11 +101,7 @@
   /**
    * @brief      Default constructor
    */
-<<<<<<< HEAD
-  GraphCOOView(): GraphViewBase<VT,ET,WT>(nullptr, 0, 0) {}
-=======
-  GraphCOO() : GraphBase<VT, ET, WT>(nullptr, 0, 0) {}
->>>>>>> 8c6070c4
+  GraphCOOView() : GraphViewBase<VT, ET, WT>(nullptr, 0, 0) {}
 
   /**
    * @brief      Wrap existing arrays representing an edge list in a Graph.
@@ -151,21 +118,13 @@
    * @param  number_of_vertices    The number of vertices in the graph
    * @param  number_of_edges       The number of edges in the graph
    */
-<<<<<<< HEAD
-  GraphCOOView(VT *src_indices_, VT *dst_indices_, WT *edge_data_,
-           VT number_of_vertices_, ET number_of_edges_):
-    GraphViewBase<VT,ET,WT>(edge_data_, number_of_vertices_, number_of_edges_),
-    src_indices(src_indices_), dst_indices(dst_indices_)
-  {}
-=======
-  GraphCOO(
+  GraphCOOView(
     VT *src_indices_, VT *dst_indices_, WT *edge_data_, VT number_of_vertices_, ET number_of_edges_)
-    : GraphBase<VT, ET, WT>(edge_data_, number_of_vertices_, number_of_edges_),
+    : GraphViewBase<VT, ET, WT>(edge_data_, number_of_vertices_, number_of_edges_),
       src_indices(src_indices_),
       dst_indices(dst_indices_)
   {
   }
->>>>>>> 8c6070c4
 };
 
 /**
@@ -177,17 +136,10 @@
  * @tparam WT   Type of weight
  */
 template <typename VT, typename ET, typename WT>
-<<<<<<< HEAD
-class GraphCompressedSparseBaseView: public GraphViewBase<VT,ET,WT> {
-public:
-  ET *offsets{nullptr};       ///< CSR offsets
-  VT *indices{nullptr};       ///< CSR indices
-=======
-class GraphCompressedSparseBase : public GraphBase<VT, ET, WT> {
+class GraphCompressedSparseBaseView : public GraphViewBase<VT, ET, WT> {
  public:
   ET *offsets{nullptr};  ///< CSR offsets
   VT *indices{nullptr};  ///< CSR indices
->>>>>>> 8c6070c4
 
   /**
    * @brief      Fill the identifiers in the array with the source vertex identifiers
@@ -225,22 +177,13 @@
    * @param  number_of_vertices    The number of vertices in the graph
    * @param  number_of_edges       The number of edges in the graph
    */
-<<<<<<< HEAD
-  GraphCompressedSparseBaseView(ET *offsets_, VT *indices_, WT *edge_data_,
-                            VT number_of_vertices_, ET number_of_edges_):
-    GraphViewBase<VT,ET,WT>(edge_data_, number_of_vertices_, number_of_edges_),
-    offsets{offsets_},
-    indices{indices_}
-  {}
-=======
-  GraphCompressedSparseBase(
+  GraphCompressedSparseBaseView(
     ET *offsets_, VT *indices_, WT *edge_data_, VT number_of_vertices_, ET number_of_edges_)
-    : GraphBase<VT, ET, WT>(edge_data_, number_of_vertices_, number_of_edges_),
+    : GraphViewBase<VT, ET, WT>(edge_data_, number_of_vertices_, number_of_edges_),
       offsets{offsets_},
       indices{indices_}
   {
   }
->>>>>>> 8c6070c4
 };
 
 /**
@@ -251,21 +194,12 @@
  * @tparam WT   Type of weight
  */
 template <typename VT, typename ET, typename WT>
-<<<<<<< HEAD
-class GraphCSRView: public GraphCompressedSparseBaseView<VT,ET,WT> {
-public:
+class GraphCSRView : public GraphCompressedSparseBaseView<VT, ET, WT> {
+ public:
   /**
    * @brief      Default constructor
    */
-  GraphCSRView(): GraphCompressedSparseBaseView<VT,ET,WT>(nullptr, nullptr, nullptr, 0, 0) {}
-=======
-class GraphCSR : public GraphCompressedSparseBase<VT, ET, WT> {
- public:
-  /**
-   * @brief      Default constructor
-   */
-  GraphCSR() : GraphCompressedSparseBase<VT, ET, WT>(nullptr, nullptr, nullptr, 0, 0) {}
->>>>>>> 8c6070c4
+  GraphCSRView() : GraphCompressedSparseBaseView<VT, ET, WT>(nullptr, nullptr, nullptr, 0, 0) {}
 
   /**
    * @brief      Wrap existing arrays representing adjacency lists in a Graph.
@@ -282,18 +216,11 @@
    * @param  number_of_vertices    The number of vertices in the graph
    * @param  number_of_edges       The number of edges in the graph
    */
-<<<<<<< HEAD
-  GraphCSRView(ET *offsets_, VT *indices_, WT *edge_data_,
-           VT number_of_vertices_, ET number_of_edges_):
-    GraphCompressedSparseBaseView<VT,ET,WT>(offsets_, indices_, edge_data_, number_of_vertices_, number_of_edges_)
-  {}
-=======
-  GraphCSR(ET *offsets_, VT *indices_, WT *edge_data_, VT number_of_vertices_, ET number_of_edges_)
-    : GraphCompressedSparseBase<VT, ET, WT>(
+  GraphCSRView(ET *offsets_, VT *indices_, WT *edge_data_, VT number_of_vertices_, ET number_of_edges_)
+    : GraphCompressedSparseBaseView<VT, ET, WT>(
         offsets_, indices_, edge_data_, number_of_vertices_, number_of_edges_)
   {
   }
->>>>>>> 8c6070c4
 };
 
 /**
@@ -304,21 +231,12 @@
  * @tparam WT   Type of weight
  */
 template <typename VT, typename ET, typename WT>
-<<<<<<< HEAD
-class GraphCSCView: public GraphCompressedSparseBaseView<VT,ET,WT> {
-public:
+class GraphCSCView : public GraphCompressedSparseBaseView<VT, ET, WT> {
+ public:
   /**
    * @brief      Default constructor
    */
-  GraphCSCView(): GraphCompressedSparseBaseView<VT,ET,WT>(nullptr, nullptr, nullptr, 0, 0) {}
-=======
-class GraphCSC : public GraphCompressedSparseBase<VT, ET, WT> {
- public:
-  /**
-   * @brief      Default constructor
-   */
-  GraphCSC() : GraphCompressedSparseBase<VT, ET, WT>(nullptr, nullptr, nullptr, 0, 0) {}
->>>>>>> 8c6070c4
+  GraphCSCView() : GraphCompressedSparseBaseView<VT, ET, WT>(nullptr, nullptr, nullptr, 0, 0) {}
 
   /**
    * @brief      Wrap existing arrays representing transposed adjacency lists in a Graph.
@@ -335,11 +253,11 @@
    * @param  number_of_vertices    The number of vertices in the graph
    * @param  number_of_edges       The number of edges in the graph
    */
-<<<<<<< HEAD
-  GraphCSCView(ET *offsets_, VT *indices_, WT *edge_data_,
-           VT number_of_vertices_, ET number_of_edges_):
-    GraphCompressedSparseBaseView<VT,ET,WT>(offsets_, indices_, edge_data_, number_of_vertices_, number_of_edges_)
-  {}
+  GraphCSCView(ET *offsets_, VT *indices_, WT *edge_data_, VT number_of_vertices_, ET number_of_edges_)
+    : GraphCompressedSparseBaseView<VT, ET, WT>(
+        offsets_, indices_, edge_data_, number_of_vertices_, number_of_edges_)
+  {
+  }
 };
 
 
@@ -631,13 +549,6 @@
         GraphCompressedSparseBase<VT,ET,WT>::number_of_edges());
   }
 
-=======
-  GraphCSC(ET *offsets_, VT *indices_, WT *edge_data_, VT number_of_vertices_, ET number_of_edges_)
-    : GraphCompressedSparseBase<VT, ET, WT>(
-        offsets_, indices_, edge_data_, number_of_vertices_, number_of_edges_)
-  {
-  }
->>>>>>> 8c6070c4
 };
 
 }  // namespace experimental
