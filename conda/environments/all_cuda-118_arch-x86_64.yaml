--- conflicted
+++ resolved
@@ -20,16 +20,8 @@
 - cupy>=12.0.0
 - cxx-compiler
 - cython>=3.0.0
-<<<<<<< HEAD
-- dask-core>=2023.9.2
 - dask-cuda==24.2.*
 - dask-cudf==24.2.*
-- dask>=2023.7.1
-- distributed>=2023.7.1
-=======
-- dask-cuda==23.12.*
-- dask-cudf==23.12.*
->>>>>>> 5d43f146
 - doxygen
 - fsspec>=0.6.0
 - gcc_linux-64=11.*
@@ -66,12 +58,8 @@
 - pytest-mpl
 - pytest-xdist
 - python-louvain
-<<<<<<< HEAD
 - raft-dask==24.2.*
-=======
-- raft-dask==23.12.*
-- rapids-dask-dependency==23.12.*
->>>>>>> 5d43f146
+- rapids-dask-dependency==24.2.*
 - recommonmark
 - requests
 - rmm==24.2.*
