name: cugraph_dev
channels:
- rapidsai
- nvidia
- rapidsai-nightly
- conda-forge
dependencies:
- cudatoolkit=11.0
<<<<<<< HEAD
- cudf=22.02.*
- libcudf=22.02.*
- rmm=22.02.*
- librmm=22.02.*
- dask>=2021.09.1
- distributed>=2021.09.1
- dask-cuda=22.02.*
- dask-cudf=22.02.*
=======
- cudf=21.12.*
- libcudf=21.12.*
- rmm=21.12.*
- librmm=21.12.*
- dask>=2021.09.1,<=2021.11.2
- distributed>=2021.09.1,<=2021.11.2
- dask-cuda=21.12.*
- dask-cudf=21.12.*
>>>>>>> 5f5ccc3a
- nccl>=2.9.9
- ucx-py=0.23.*
- ucx-proc=*=gpu
- scipy
- networkx>=2.5.1
- clang=11.1.0
- clang-tools=11.1.0
- cmake>=3.20.1
- python>=3.6,<3.9
- notebook>=0.5.0
- boost
- cython>=0.29,<0.30
- pytest
- libfaiss=1.7.0
- faiss-proc=*=cuda
- scikit-learn>=0.23.1
- sphinx
- pydata-sphinx-theme
- sphinxcontrib-websupport
- sphinx-markdown-tables
- sphinx-copybutton
- nbsphinx
- numpydoc
- ipython
- recommonmark
- pip
- rapids-pytest-benchmark
- doxygen
- pytest-cov
- gtest
- gmock<|MERGE_RESOLUTION|>--- conflicted
+++ resolved
@@ -6,7 +6,6 @@
 - conda-forge
 dependencies:
 - cudatoolkit=11.0
-<<<<<<< HEAD
 - cudf=22.02.*
 - libcudf=22.02.*
 - rmm=22.02.*
@@ -15,16 +14,6 @@
 - distributed>=2021.09.1
 - dask-cuda=22.02.*
 - dask-cudf=22.02.*
-=======
-- cudf=21.12.*
-- libcudf=21.12.*
-- rmm=21.12.*
-- librmm=21.12.*
-- dask>=2021.09.1,<=2021.11.2
-- distributed>=2021.09.1,<=2021.11.2
-- dask-cuda=21.12.*
-- dask-cudf=21.12.*
->>>>>>> 5f5ccc3a
 - nccl>=2.9.9
 - ucx-py=0.23.*
 - ucx-proc=*=gpu
