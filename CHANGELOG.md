
# cuGraph 0.13.0 (Date TBD)

## New Features
- PR #735 Integration gunrock's betweenness centrality

## Improvements
- PR #688 Cleanup datasets after testing on gpuCI
- PR #694 Replace the expensive cudaGetDeviceProperties call in triangle counting with cheaper cudaDeviceGetAttribute calls
- PR #701 Add option to filter datasets and tests when run from CI
- PR #715 Added new YML file for CUDA 10.2
- PR #719 Updated docs to remove CUDA 9.2 and add CUDA 10.2
- PR #720 Updated error messages
- PR #722 Refactor graph to remove gdf_column
- PR #723 Added notebook testing to gpuCI gpu build
- PR #734 Updated view_edge_list for Graph, added unrenumbering test, fixed column access issues
- PR #738 Move tests directory up a level
- PR #739 Updated Notebooks
- PR #740 added utility to extract paths from SSSP/BFS results
<<<<<<< HEAD
- PR #742 Rremove gdf column from jaccard
=======
- PR #741 Added documentation for running and adding new benchmarks and shell script to automate
>>>>>>> 709c09c9

## Bug Fixes
- PR #697 Updated versions in conda environments.
- PR #692 Add check after opening golden result files in C++ Katz Centrality tests.
- PR #702 Add libcypher include path to target_include_directories
- PR #716 Fixed bug due to disappearing get_column_data_ptr function in cudf
- PR #726 Fixed SSSP notebook issues in last cell
- PR #728 Temporary fix for dask attribute error issue
- PR #733 Fixed multi-column renumbering issues with indexes

# cuGraph 0.12.0 (04 Feb 2020)

## New Features
- PR #628 Add (Di)Graph constructor from Multi(Di)Graph
- PR #630 Added ECG clustering
- PR #636 Added Multi-column renumbering support

## Improvements
- PR #640 remove gdf_column in sssp
- PR #629 get rid of gdf_column in pagerank
- PR #641 Add codeowners
- PR #646 Skipping all tests in test_bfs_bsp.py since SG BFS is not formally supported
- PR #652 Remove gdf_column in BFS
- PR #660 enable auto renumbering
- PR #664 Added support for Louvain early termination.
- PR #667 Drop `cython` from run requirements in conda recipe
- PR #666 Incorporate multicolumn renumbering in python graph class for Multi(Di)Graph
- PR #685 Avoid deep copy in index reset

## Bug Fixes
- PR #634 renumber vertex ids passed in analytics
- PR #649 Change variable names in wjaccard and woverlap to avoid exception
- PR #651 fix cudf error in katz wrapper and test nstart
- PR #663 Replaced use of cudf._lib.gdf_dtype_from_value based on cudf refactoring
- PR #670 Use cudf pandas version
- PR #672 fix snmg pagerank based on cudf Buffer changes
- PR #681 fix column length mismatch cudf issue
- PR #684 Deprecated cudf calls
- PR #686 Balanced cut fix
- PR #689 Check graph input type, disable Multi(Di)Graph, add cugraph.from_cudf_edgelist


# cuGraph 0.11.0 (11 Dec 2019)

## New Features
- PR #588 Python graph class and related changes
- PR #630 Adds ECG clustering functionality

## Improvements
- PR #569 Added exceptions
- PR #554 Upgraded namespace so that cugraph can be used for the API.
- PR #564 Update cudf type aliases
- PR #562 Remove pyarrow dependency so we inherit the one cudf uses
- PR #576 Remove adj list conversion automation from c++
- PR #587 API upgrade
- PR #585 Remove BUILD_ABI references from CI scripts
- PR #591 Adding initial GPU metrics to benchmark utils
- PR #599 Pregel BFS
- PR #601 add test for type conversion, edit createGraph_nvgraph
- PR #614 Remove unused CUDA conda labels
- PR #616 Remove c_ prefix
- PR #618 Updated Docs
- PR #619 Transition guide

## Bug Fixes
- PR #570 Temporarily disabling 2 DB tests
- PR #573 Fix pagerank test and symmetrize for cudf 0.11
- PR #574 dev env update
- PR #580 Changed hardcoded test output file to a generated tempfile file name
- PR #595 Updates to use the new RMM Python reinitialize() API
- PR #625 use destination instead of target when adding edgelist

# cuGraph 0.10.0 (16 Oct 2019)


## New Features
- PR #469 Symmetrize a COO
- PR #477 Add cuHornet as a submodule
- PR #483 Katz Centrality
- PR #524 Integrated libcypher-parser conda package into project.
- PR #493 Added C++ findMatches operator for OpenCypher query.
- PR #527 Add testing with asymmetric graph (where appropriate)
- PR #520 KCore and CoreNumber
- PR #496 Gunrock submodule + SM prelimis.
- PR #575 Added updated benchmark files that use new func wrapper pattern and asvdb

## Improvements
- PR #466 Add file splitting test; Update to reduce dask overhead
- PR #468 Remove unnecessary print statement
- PR #464 Limit initial RMM pool allocator size to 128mb so pytest can run in parallel
- PR #474 Add csv file writing, lazy compute - snmg pagerank
- PR #481 Run bfs on unweighted graphs when calling sssp
- PR #491 Use YYMMDD tag in nightly build
- PR #487 Add woverlap test, add namespace in snmg COO2CSR
- PR #531 Use new rmm python package

## Bug Fixes
- PR #458 Fix potential race condition in SSSP
- PR #471 Remove nvidia driver installation from ci/cpu/build.sh
- PR #473 Re-sync cugraph with cudf (cudf renamed the bindings directory to _lib).
- PR #480 Fixed DASK CI build script
- PR #478 Remove requirements and setup for pi
- PR #495 Fixed cuhornet and cmake for Turing cards
- PR #489 Handle negative vertex ids in renumber
- PR #519 Removed deprecated cusparse calls
- PR #522 Added the conda dev env file for 10.1
- PR #525 Update build scripts and YYMMDD tagging for nightly builds
- PR #548 Added missing cores documentation
- PR #556 Fixed recursive remote options for submodules
- PR #559 Added RMM init check so RMM free APIs are not called if not initialized


# cuGraph 0.9.0 (21 Aug 2019)

## New Features
- PR #361 Prototypes for cusort functions
- PR #357 Pagerank cpp API
- PR #366 Adds graph.degrees() function returning both in and out degree.
- PR #380 First implemention of cusort - SNMG key/value sorting
- PR #416 OpenCypher: Added C++ implementation of db_object class and assorted other classes
- PR #411 Integrate dask-cugraph in cugraph
- PR #411 Integrate dask-cugraph in cugraph #411
- PR #418 Update cusort to handle SNMG key-only sorting
- PR #423 Add Strongly Connected Components (GEMM); Weakly CC updates;
- PR #437 Streamline CUDA_REL environment variable
- PR #449 Fix local build generated file ownerships
- PR #454 Initial version of updated script to run benchmarks


## Improvements
- PR #353 Change snmg python wrapper in accordance to cpp api
- PR #362 Restructured python/cython directories and files.
- PR #365 Updates for setting device and vertex ids for snmg pagerank
- PR #383 Exposed MG pagerank solver parameters
- PR #399 Example Prototype of Strongly Connected Components using primitives
- PR #419 Version test
- PR #420 drop duplicates, remove print, compute/wait read_csv in pagerank.py
- PR #439 More efficient computation of number of vertices from edge list
- PR #445 Update view_edge_list, view_adj_list, and view_transposed_adj_list to return edge weights.
- PR #450 Add a multi-GPU section in cuGraph documentation.

## Bug Fixes
- PR #368 Bump cudf dependency versions for cugraph conda packages
- PR #354 Fixed bug in building a debug version
- PR #360 Fixed bug in snmg coo2csr causing intermittent test failures.
- PR #364 Fixed bug building or installing cugraph when conda isn't installed
- PR #375 Added a function to initialize gdf columns in cugraph #375
- PR #378 cugraph was unable to import device_of_gpu_pointer
- PR #384 Fixed bug in snmg coo2csr causing error in dask-cugraph tests.
- PR #382 Disabled vertex id check to allow Azure deployment
- PR #410 Fixed overflow error in SNMG COO2CSR
- PR #395 run omp_ge_num_threads in a parallel context
- PR #412 Fixed formatting issues in cuGraph documentation.
- PR #413 Updated python build instructions.
- PR #414 Add weights to wjaccrd.py
- PR #436 Fix Skip Test Functionality
- PR #438 Fix versions of packages in build script and conda yml
- PR #441 Import cudf_cpp.pxd instead of duplicating cudf definitions.
- PR #441 Removed redundant definitions of python dictionaries and functions.
- PR #442 Updated versions in conda environments.
- PR #442 Added except + to cython bindings to C(++) functions.
- PR #443 Fix accuracy loss issue for snmg pagerank
- PR #444 Fix warnings in strongly connected components
- PR #446 Fix permission for source (-x) and script (+x) files.
- PR #448 Import filter_unreachable
- PR #453 Re-sync cugraph with cudf (dependencies, type conversion & scatter functions).
- PR #463 Remove numba dependency and use the one from cudf

# cuGraph 0.8.0 (27 June 2019)

## New Features
- PR #287 SNMG power iteration step1
- PR #297 SNMG degree calculation
- PR #300 Personalized Page Rank
- PR #302 SNMG CSR Pagerank (cuda/C++)
- PR #315 Weakly Connected Components adapted from cuML (cuda/C++)
- PR #323 Add test skipping function to build.sh
- PR #308 SNMG python wrapper for pagerank
- PR #321 Added graph initialization functions for NetworkX compatibility.
- PR #332 Added C++ support for strings in renumbering function
- PR #325 Implement SSSP with predecessors (cuda/C++)
- PR #331 Python bindings and test for Weakly Connected Components.
- PR #339 SNMG COO2CSR (cuda/C++)
- PR #341 SSSP with predecessors (python) and function for filtering unreachable nodes in the traversal
- PR #348 Updated README for release

## Improvements
- PR #291 nvGraph is updated to use RMM instead of directly invoking cnmem functions.
- PR #286 Reorganized cugraph source directory
- PR #306 Integrated nvgraph to libcugraph.so (libnvgraph_rapids.so will not be built anymore).
- PR #306 Updated python test files to run pytest with all four RMM configurations.
- PR #321 Added check routines for input graph data vertex IDs and offsets (cugraph currently supports only 32-bit integers).
- PR #333 Various general improvements at the library level

## Bug Fixes
- PR #283 Automerge fix
- PR #291 Fixed a RMM memory allocation failure due to duplicate copies of cnmem.o
- PR #291 Fixed a cub CsrMV call error when RMM pool allocator is used.
- PR #306 Fixed cmake warnings due to library conflicts.
- PR #311 Fixed bug in SNMG degree causing failure for three gpus
- PR #309 Update conda build recipes
- PR #314 Added datasets to gitignore
- PR #322 Updates to accommodate new cudf include file locations
- PR #324 Fixed crash in WeakCC for larger graph and added adj matrix symmetry check
- PR #327 Implemented a temporary fix for the build failure due to gunrock updates.
- PR #345 Updated CMakeLists.txt to apply RUNPATH to transitive dependencies.
- PR #350 Configure Sphinx to render params correctly
- PR #359 Updates to remove libboost_system as a runtime dependency on libcugraph.so


# cuGraph 0.7.0 (10 May 2019)

## New Features
- PR #195 Added Graph.get_two_hop_neighbors() method
- PR #195 Updated Jaccard and Weighted Jaccard to accept lists of vertex pairs to compute for
- PR #202 Added methods to compute the overlap coefficient and weighted overlap coefficient
- PR #230 SNMG SPMV and helpers functions
- PR #210 Expose degree calculation kernel via python API
- PR #220 Added bindings for Nvgraph triangle counting
- PR #234 Added bindings for renumbering, modify renumbering to use RMM
- PR #246 Added bindings for subgraph extraction
- PR #250 Add local build script to mimic gpuCI
- PR #261 Add docs build script to cuGraph
- PR #301 Added build.sh script, updated CI scripts and documentation

## Improvements
- PR #157 Removed cudatoolkit dependency in setup.py
- PR #185 Update docs version
- PR #194 Open source nvgraph in cugraph repository #194
- PR #190 Added a copy option in graph creation
- PR #196 Fix typos in readme intro
- PR #207 mtx2csv script
- PR #203 Added small datasets directly in the repo
- PR #215 Simplified get_rapids_dataset_root_dir(), set a default value for the root dir
- PR #233 Added csv datasets and edited test to use cudf for reading graphs
- PR #247 Added some documentation for renumbering
- PR #252 cpp test upgrades for more convenient testing on large input
- PR #264 Add cudatoolkit conda dependency
- PR #267 Use latest release version in update-version CI script
- PR #270 Updated the README.md and CONTRIBUTING.md files
- PR #281 Updated README with algorithm list


## Bug Fixes
- PR #256 Add pip to the install, clean up conda instructions
- PR #253 Add rmm to conda configuration
- PR #226 Bump cudf dependencies to 0.7
- PR #169 Disable terminal output in sssp
- PR #191 Fix double upload bug
- PR #181 Fixed crash/rmm free error when edge values provided
- PR #193 Fixed segfault when egde values not provided
- PR #190 Fixed a memory reference counting error between cudf & cugraph
- PR #190 Fixed a language level warning (cython)
- PR #214 Removed throw exception from dtor in TC
- PR #211 Remove hardcoded dataset paths, replace with build var that can be overridden with an env var
- PR #206 Updated versions in conda envs
- PR #218 Update c_graph.pyx
- PR #224 Update erroneous comments in overlap_wrapper.pyx, woverlap_wrapper.pyx, test_louvain.py, and spectral_clustering.pyx
- PR #220 Fixed bugs in Nvgraph triangle counting
- PR #232 Fixed memory leaks in managing cudf columns.
- PR #236 Fixed issue with v0.7 nightly yml environment file.  Also updated the README to remove pip
- PR #239 Added a check to prevent a cugraph object to store two different graphs.
- PR #244 Fixed issue with nvgraph's subgraph extraction if the first vertex in the vertex list is not incident on an edge in the extracted graph
- PR #249 Fix oudated cuDF version in gpu/build.shi
- PR #262 Removed networkx conda dependency for both build and runtime
- PR #271 Removed nvgraph conda dependency
- PR #276 Removed libgdf_cffi import from bindings
- PR #288 Add boost as a conda dependency

# cuGraph 0.6.0 (22 Mar 2019)

## New Features

- PR #73 Weighted Jaccard bindings
- PR #41 RMAT graph bindings
- PR #43 Louvain binings
- PR #44 SSSP bindings
- PR #47 BSF bindings
- PR #53 New Repo structure
- PR #67 RMM Integration with rmm as as submodule
- PR #82 Spectral Clustering bindings
- PR #82 Clustering metrics binding
- PR #85 Helper functions on python Graph object
- PR #106 Add gpu/build.sh file for gpuCI

## Improvements

- PR #50 Reorganize directory structure to match cuDF
- PR #85 Deleted setup.py and setup.cfg which had been replaced
- PR #95 Code clean up
- PR #96 Relocated mmio.c and mmio.h (external files) to thirdparty/mmio
- PR #97 Updated python tests to speed them up
- PR #100 Added testing for returned vertex and edge identifiers
- PR #105 Updated python code to follow PEP8 (fixed flake8 complaints)
- PR #121 Cleaned up READEME file
- PR #130 Update conda build recipes
- PR #144 Documentation for top level functions

## Bug Fixes

- PR #48 ABI Fixes
- PR #72 Bug fix for segfault issue getting transpose from adjacency list
- PR #105 Bug fix for memory leaks and python test failures
- PR #110 Bug fix for segfault calling Louvain with only edge list
- PR #115 Fixes for changes in cudf 0.6, pick up RMM from cudf instead of thirdpary
- PR #116 Added netscience.mtx dataset to datasets.tar.gz
- PR #120 Bug fix for segfault calling spectral clustering with only edge list
- PR #123 Fixed weighted Jaccard to assume the input weights are given as a cudf.Series
- PR #152 Fix conda package version string
- PR #160 Added additional link directory to support building on CentOS-7
- PR #221 Moved two_hop_neighbors.cuh to src folder to prevent it being installed
- PR #223 Fixed compiler warning in cpp/src/cugraph.cu
- PR #284 Commented out unit test code that fails due to a cudf bug


# cuGraph 0.5.0 (28 Jan 2019)<|MERGE_RESOLUTION|>--- conflicted
+++ resolved
@@ -17,11 +17,8 @@
 - PR #738 Move tests directory up a level
 - PR #739 Updated Notebooks
 - PR #740 added utility to extract paths from SSSP/BFS results
-<<<<<<< HEAD
 - PR #742 Rremove gdf column from jaccard
-=======
 - PR #741 Added documentation for running and adding new benchmarks and shell script to automate
->>>>>>> 709c09c9
 
 ## Bug Fixes
 - PR #697 Updated versions in conda environments.
