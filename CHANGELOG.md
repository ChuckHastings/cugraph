--- conflicted
+++ resolved
@@ -33,13 +33,11 @@
 - PR #72 Bug fix for segfault issue getting transpose from adjacency list
 - PR #105 Bug fix for memory leaks and python test failures
 - PR #110 Bug fix for segfault calling Louvain with only edge list
-<<<<<<< HEAD
 - PR #115 Fixes for changes in cudf 0.6, pick up RMM from cudf instead of thirdpary
-=======
+- PR #116 Added netscience.mtx dataset to datasets.tar.gz
 - PR #120 Bug fix for segfault calling spectral clustering with only edge list
-- PR #116 Added netscience.mtx dataset to datasets.tar.gz
 - PR #123 Fixed weighted Jaccard to assume the input weights are given as a cudf.Series
 
->>>>>>> 145d14f5
+
 
 # cuGraph 0.5.0 (28 Jan 2019)
