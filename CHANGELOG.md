# cuGraph 0.7.0 (Date TBD)

## New Features
- PR #195 Added Graph.get_two_hop_neighbors() method
- PR #195 Updated Jaccard and Weighted Jaccard to accept lists of vertex pairs to compute for
- PR #202 Added methods to compute the overlap coefficient and weighted overlap coefficient
- PR #230 SNMG SPMV and helpers functions 
- PR #210 Expose degree calculation kernel via python API
- PR #220 Added bindings for Nvgraph triangle counting
- PR #234 Added bindings for renumbering, modify renumbering to use RMM
<<<<<<< HEAD
- PR #246 Added bindings for subgraph extraction

=======
- PR #250 Add local build script to mimic gpuCI
>>>>>>> dbe5a609

## Improvements
- PR #157 Removed cudatoolkit dependency in setup.py
- PR #185 Update docs version
- PR #194 Open source nvgraph in cugraph repository #194
- PR #190 Added a copy option in graph creation
- PR #196 Fix typos in readme intro
- PR #207 mtx2csv script
- PR #203 Added small datasets directly in the repo 
- PR #215 Simplified get_rapids_dataset_root_dir(), set a default value for the root dir
- PR #233 Added csv datasets and edited test to use cudf for reading graphs
- PR #247 Added some documentation for renumbering
- PR #252 cpp test upgrades for more convenient testing on large input
- PR #264 Add cudatoolkit conda dependency

## Bug Fixes
- PR #256 Add pip to the install, clean up conda instructions
- PR #253 Add rmm to conda configuration
- PR #226 Bump cudf dependencies to 0.7
- PR #169 Disable terminal output in sssp
- PR #191 Fix double upload bug
- PR #181 Fixed crash/rmm free error when edge values provided
- PR #193 Fixed segfault when egde values not provided
- PR #190 Fixed a memory reference counting error between cudf & cugraph
- PR #190 Fixed a language level warning (cython)
- PR #214 Removed throw exception from dtor in TC
- PR #211 Remove hardcoded dataset paths, replace with build var that can be overridden with an env var
- PR #206 Updated versions in conda envs
- PR #218 Update c_graph.pyx
- PR #224 Update erroneous comments in overlap_wrapper.pyx, woverlap_wrapper.pyx, test_louvain.py, and spectral_clustering.pyx
- PR #220 Fixed bugs in Nvgraph triangle counting
- PR #232 Fixed memory leaks in managing cudf columns.
- PR #236 Fixed issue with v0.7 nightly yml environment file.  Also updated the README to remove pip
- PR #239 Added a check to prevent a cugraph object to store two different graphs.
- PR #244 Fixed issue with nvgraph's subgraph extraction if the first vertex in the vertex list is not incident on an edge in the extracted graph
- PR #249 Fix oudated cuDF version in gpu/build.sh
- PR #262 Removed networkx conda dependency for both build and runtime


# cuGraph 0.6.0 (22 Mar 2019)

## New Features

- PR #73 Weighted Jaccard bindings
- PR #41 RMAT graph bindings
- PR #43 Louvain binings
- PR #44 SSSP bindings
- PR #47 BSF bindings
- PR #53 New Repo structure
- PR #67 RMM Integration with rmm as as submodule
- PR #82 Spectral Clustering bindings
- PR #82 Clustering metrics binding
- PR #85 Helper functions on python Graph object
- PR #106 Add gpu/build.sh file for gpuCI

## Improvements

- PR #50 Reorganize directory structure to match cuDF
- PR #85 Deleted setup.py and setup.cfg which had been replaced
- PR #95 Code clean up
- PR #96 Relocated mmio.c and mmio.h (external files) to thirdparty/mmio
- PR #97 Updated python tests to speed them up
- PR #100 Added testing for returned vertex and edge identifiers
- PR #105 Updated python code to follow PEP8 (fixed flake8 complaints)
- PR #121 Cleaned up READEME file
- PR #130 Update conda build recipes
- PR #144 Documentation for top level functions

## Bug Fixes

- PR #48 ABI Fixes
- PR #72 Bug fix for segfault issue getting transpose from adjacency list
- PR #105 Bug fix for memory leaks and python test failures
- PR #110 Bug fix for segfault calling Louvain with only edge list
- PR #115 Fixes for changes in cudf 0.6, pick up RMM from cudf instead of thirdpary
- PR #116 Added netscience.mtx dataset to datasets.tar.gz
- PR #120 Bug fix for segfault calling spectral clustering with only edge list
- PR #123 Fixed weighted Jaccard to assume the input weights are given as a cudf.Series
- PR #152 Fix conda package version string
- PR #160 Added additional link directory to support building on CentOS-7
- PR #221 Moved two_hop_neighbors.cuh to src folder to prevent it being installed
- PR #223 Fixed compiler warning in cpp/src/cugraph.cu


# cuGraph 0.5.0 (28 Jan 2019)
<|MERGE_RESOLUTION|>--- conflicted
+++ resolved
@@ -8,12 +8,8 @@
 - PR #210 Expose degree calculation kernel via python API
 - PR #220 Added bindings for Nvgraph triangle counting
 - PR #234 Added bindings for renumbering, modify renumbering to use RMM
-<<<<<<< HEAD
 - PR #246 Added bindings for subgraph extraction
-
-=======
 - PR #250 Add local build script to mimic gpuCI
->>>>>>> dbe5a609
 
 ## Improvements
 - PR #157 Removed cudatoolkit dependency in setup.py
