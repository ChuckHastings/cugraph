--- conflicted
+++ resolved
@@ -24,12 +24,10 @@
 - PR #233 Added csv datasets and edited test to use cudf for reading graphs
 - PR #247 Added some documentation for renumbering
 - PR #252 cpp test upgrades for more convenient testing on large input
-<<<<<<< HEAD
-- PR #270 Updated the README.md and CONTRIBUTING.md files
-=======
 - PR #264 Add cudatoolkit conda dependency
 - PR #267 Use latest release version in update-version CI script
->>>>>>> 28dd7962
+- PR #270 Updated the README.md and CONTRIBUTING.md files
+
 
 ## Bug Fixes
 - PR #256 Add pip to the install, clean up conda instructions
