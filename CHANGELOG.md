--- conflicted
+++ resolved
@@ -7,15 +7,11 @@
 - PR #562 Remove pyarrow dependency so we inherit the one cudf uses
 
 ## Bug Fixes
-<<<<<<< HEAD
 - PR #570 Temporarily disabling 2 DB tests
-
-# cuGraph 0.10.0 (Date TBD)
-=======
 - PR #573 Fix pagerank test and symmetrize for cudf 0.11
 
 # cuGraph 0.10.0 (16 Oct 2019)
->>>>>>> 79b7c465
+
 
 ## New Features
 - PR #469 Symmetrize a COO
