# cuGraph 0.14.0 (Date TBD)

## New Features

## Improvements
- PR #764 Updated sssp and bfs with GraphCSR, removed gdf_column, added nullptr weights test for sssp
- PR #765 Remove gdf_column from connected components
- PR #781 Fix compiler argument syntax for ccache
- PR #782 Use Cython's `new_build_ext` (if available)
- PR #788 Added options and config file to enable codecov
- PR #793 Fix legacy cudf imports/cimports
<<<<<<< HEAD
- PR #798 Edit return graph type in algorithms return graphs
=======
- PR #803 Enable Ninja build
>>>>>>> f918a801

## Bug Fixes
- PR #763 Update RAPIDS conda dependencies to v0.14
- PR #795 Fix some documentation
- PR #800 Fix bfs error in optimization path
 

# cuGraph 0.13.0 (Date TBD)

## New Features
- PR #736 cuHornet KTruss integration
- PR #735 Integration gunrock's betweenness centrality
- PR #760 cuHornet Weighted KTruss

## Improvements
- PR #688 Cleanup datasets after testing on gpuCI
- PR #694 Replace the expensive cudaGetDeviceProperties call in triangle counting with cheaper cudaDeviceGetAttribute calls
- PR #701 Add option to filter datasets and tests when run from CI
- PR #715 Added new YML file for CUDA 10.2
- PR #719 Updated docs to remove CUDA 9.2 and add CUDA 10.2
- PR #720 Updated error messages
- PR #722 Refactor graph to remove gdf_column
- PR #723 Added notebook testing to gpuCI gpu build
- PR #734 Updated view_edge_list for Graph, added unrenumbering test, fixed column access issues
- PR #738 Move tests directory up a level
- PR #739 Updated Notebooks
- PR #740 added utility to extract paths from SSSP/BFS results
- PR #742 Rremove gdf column from jaccard
- PR #741 Added documentation for running and adding new benchmarks and shell script to automate
- PR #747 updated viewing of graph, datatypecasting and two hop neighbor unrenumbering for multi column
- PR #766 benchmark script improvements/refactorings: separate ETL steps, averaging, cleanup

## Bug Fixes
- PR #697 Updated versions in conda environments.
- PR #692 Add check after opening golden result files in C++ Katz Centrality tests.
- PR #702 Add libcypher include path to target_include_directories
- PR #716 Fixed bug due to disappearing get_column_data_ptr function in cudf
- PR #726 Fixed SSSP notebook issues in last cell
- PR #728 Temporary fix for dask attribute error issue
- PR #733 Fixed multi-column renumbering issues with indexes
- PR #746 Dask + Distributed 2.12.0+
- PR #753 ECG Error
- PR #758 Fix for graph comparison failure
- PR #761 Added flag to not treat deprecation warnings as errors, for now
- PR #771 Added unrenumbering in wcc and scc. Updated tests to compare vertices of largest component
- PR #774 Raise TypeError if a DiGraph is used with spectral*Clustering()

# cuGraph 0.12.0 (04 Feb 2020)

## New Features
- PR #628 Add (Di)Graph constructor from Multi(Di)Graph
- PR #630 Added ECG clustering
- PR #636 Added Multi-column renumbering support

## Improvements
- PR #640 remove gdf_column in sssp
- PR #629 get rid of gdf_column in pagerank
- PR #641 Add codeowners
- PR #646 Skipping all tests in test_bfs_bsp.py since SG BFS is not formally supported
- PR #652 Remove gdf_column in BFS
- PR #660 enable auto renumbering
- PR #664 Added support for Louvain early termination.
- PR #667 Drop `cython` from run requirements in conda recipe
- PR #666 Incorporate multicolumn renumbering in python graph class for Multi(Di)Graph
- PR #685 Avoid deep copy in index reset

## Bug Fixes
- PR #634 renumber vertex ids passed in analytics
- PR #649 Change variable names in wjaccard and woverlap to avoid exception
- PR #651 fix cudf error in katz wrapper and test nstart
- PR #663 Replaced use of cudf._lib.gdf_dtype_from_value based on cudf refactoring
- PR #670 Use cudf pandas version
- PR #672 fix snmg pagerank based on cudf Buffer changes
- PR #681 fix column length mismatch cudf issue
- PR #684 Deprecated cudf calls
- PR #686 Balanced cut fix
- PR #689 Check graph input type, disable Multi(Di)Graph, add cugraph.from_cudf_edgelist


# cuGraph 0.11.0 (11 Dec 2019)

## New Features
- PR #588 Python graph class and related changes
- PR #630 Adds ECG clustering functionality

## Improvements
- PR #569 Added exceptions
- PR #554 Upgraded namespace so that cugraph can be used for the API.
- PR #564 Update cudf type aliases
- PR #562 Remove pyarrow dependency so we inherit the one cudf uses
- PR #576 Remove adj list conversion automation from c++
- PR #587 API upgrade
- PR #585 Remove BUILD_ABI references from CI scripts
- PR #591 Adding initial GPU metrics to benchmark utils
- PR #599 Pregel BFS
- PR #601 add test for type conversion, edit createGraph_nvgraph
- PR #614 Remove unused CUDA conda labels
- PR #616 Remove c_ prefix
- PR #618 Updated Docs
- PR #619 Transition guide

## Bug Fixes
- PR #570 Temporarily disabling 2 DB tests
- PR #573 Fix pagerank test and symmetrize for cudf 0.11
- PR #574 dev env update
- PR #580 Changed hardcoded test output file to a generated tempfile file name
- PR #595 Updates to use the new RMM Python reinitialize() API
- PR #625 use destination instead of target when adding edgelist

# cuGraph 0.10.0 (16 Oct 2019)


## New Features
- PR #469 Symmetrize a COO
- PR #477 Add cuHornet as a submodule
- PR #483 Katz Centrality
- PR #524 Integrated libcypher-parser conda package into project.
- PR #493 Added C++ findMatches operator for OpenCypher query.
- PR #527 Add testing with asymmetric graph (where appropriate)
- PR #520 KCore and CoreNumber
- PR #496 Gunrock submodule + SM prelimis.
- PR #575 Added updated benchmark files that use new func wrapper pattern and asvdb

## Improvements
- PR #466 Add file splitting test; Update to reduce dask overhead
- PR #468 Remove unnecessary print statement
- PR #464 Limit initial RMM pool allocator size to 128mb so pytest can run in parallel
- PR #474 Add csv file writing, lazy compute - snmg pagerank
- PR #481 Run bfs on unweighted graphs when calling sssp
- PR #491 Use YYMMDD tag in nightly build
- PR #487 Add woverlap test, add namespace in snmg COO2CSR
- PR #531 Use new rmm python package

## Bug Fixes
- PR #458 Fix potential race condition in SSSP
- PR #471 Remove nvidia driver installation from ci/cpu/build.sh
- PR #473 Re-sync cugraph with cudf (cudf renamed the bindings directory to _lib).
- PR #480 Fixed DASK CI build script
- PR #478 Remove requirements and setup for pi
- PR #495 Fixed cuhornet and cmake for Turing cards
- PR #489 Handle negative vertex ids in renumber
- PR #519 Removed deprecated cusparse calls
- PR #522 Added the conda dev env file for 10.1
- PR #525 Update build scripts and YYMMDD tagging for nightly builds
- PR #548 Added missing cores documentation
- PR #556 Fixed recursive remote options for submodules
- PR #559 Added RMM init check so RMM free APIs are not called if not initialized


# cuGraph 0.9.0 (21 Aug 2019)

## New Features
- PR #361 Prototypes for cusort functions
- PR #357 Pagerank cpp API
- PR #366 Adds graph.degrees() function returning both in and out degree.
- PR #380 First implemention of cusort - SNMG key/value sorting
- PR #416 OpenCypher: Added C++ implementation of db_object class and assorted other classes
- PR #411 Integrate dask-cugraph in cugraph
- PR #411 Integrate dask-cugraph in cugraph #411
- PR #418 Update cusort to handle SNMG key-only sorting
- PR #423 Add Strongly Connected Components (GEMM); Weakly CC updates;
- PR #437 Streamline CUDA_REL environment variable
- PR #449 Fix local build generated file ownerships
- PR #454 Initial version of updated script to run benchmarks


## Improvements
- PR #353 Change snmg python wrapper in accordance to cpp api
- PR #362 Restructured python/cython directories and files.
- PR #365 Updates for setting device and vertex ids for snmg pagerank
- PR #383 Exposed MG pagerank solver parameters
- PR #399 Example Prototype of Strongly Connected Components using primitives
- PR #419 Version test
- PR #420 drop duplicates, remove print, compute/wait read_csv in pagerank.py
- PR #439 More efficient computation of number of vertices from edge list
- PR #445 Update view_edge_list, view_adj_list, and view_transposed_adj_list to return edge weights.
- PR #450 Add a multi-GPU section in cuGraph documentation.

## Bug Fixes
- PR #368 Bump cudf dependency versions for cugraph conda packages
- PR #354 Fixed bug in building a debug version
- PR #360 Fixed bug in snmg coo2csr causing intermittent test failures.
- PR #364 Fixed bug building or installing cugraph when conda isn't installed
- PR #375 Added a function to initialize gdf columns in cugraph #375
- PR #378 cugraph was unable to import device_of_gpu_pointer
- PR #384 Fixed bug in snmg coo2csr causing error in dask-cugraph tests.
- PR #382 Disabled vertex id check to allow Azure deployment
- PR #410 Fixed overflow error in SNMG COO2CSR
- PR #395 run omp_ge_num_threads in a parallel context
- PR #412 Fixed formatting issues in cuGraph documentation.
- PR #413 Updated python build instructions.
- PR #414 Add weights to wjaccrd.py
- PR #436 Fix Skip Test Functionality
- PR #438 Fix versions of packages in build script and conda yml
- PR #441 Import cudf_cpp.pxd instead of duplicating cudf definitions.
- PR #441 Removed redundant definitions of python dictionaries and functions.
- PR #442 Updated versions in conda environments.
- PR #442 Added except + to cython bindings to C(++) functions.
- PR #443 Fix accuracy loss issue for snmg pagerank
- PR #444 Fix warnings in strongly connected components
- PR #446 Fix permission for source (-x) and script (+x) files.
- PR #448 Import filter_unreachable
- PR #453 Re-sync cugraph with cudf (dependencies, type conversion & scatter functions).
- PR #463 Remove numba dependency and use the one from cudf

# cuGraph 0.8.0 (27 June 2019)

## New Features
- PR #287 SNMG power iteration step1
- PR #297 SNMG degree calculation
- PR #300 Personalized Page Rank
- PR #302 SNMG CSR Pagerank (cuda/C++)
- PR #315 Weakly Connected Components adapted from cuML (cuda/C++)
- PR #323 Add test skipping function to build.sh
- PR #308 SNMG python wrapper for pagerank
- PR #321 Added graph initialization functions for NetworkX compatibility.
- PR #332 Added C++ support for strings in renumbering function
- PR #325 Implement SSSP with predecessors (cuda/C++)
- PR #331 Python bindings and test for Weakly Connected Components.
- PR #339 SNMG COO2CSR (cuda/C++)
- PR #341 SSSP with predecessors (python) and function for filtering unreachable nodes in the traversal
- PR #348 Updated README for release

## Improvements
- PR #291 nvGraph is updated to use RMM instead of directly invoking cnmem functions.
- PR #286 Reorganized cugraph source directory
- PR #306 Integrated nvgraph to libcugraph.so (libnvgraph_rapids.so will not be built anymore).
- PR #306 Updated python test files to run pytest with all four RMM configurations.
- PR #321 Added check routines for input graph data vertex IDs and offsets (cugraph currently supports only 32-bit integers).
- PR #333 Various general improvements at the library level

## Bug Fixes
- PR #283 Automerge fix
- PR #291 Fixed a RMM memory allocation failure due to duplicate copies of cnmem.o
- PR #291 Fixed a cub CsrMV call error when RMM pool allocator is used.
- PR #306 Fixed cmake warnings due to library conflicts.
- PR #311 Fixed bug in SNMG degree causing failure for three gpus
- PR #309 Update conda build recipes
- PR #314 Added datasets to gitignore
- PR #322 Updates to accommodate new cudf include file locations
- PR #324 Fixed crash in WeakCC for larger graph and added adj matrix symmetry check
- PR #327 Implemented a temporary fix for the build failure due to gunrock updates.
- PR #345 Updated CMakeLists.txt to apply RUNPATH to transitive dependencies.
- PR #350 Configure Sphinx to render params correctly
- PR #359 Updates to remove libboost_system as a runtime dependency on libcugraph.so


# cuGraph 0.7.0 (10 May 2019)

## New Features
- PR #195 Added Graph.get_two_hop_neighbors() method
- PR #195 Updated Jaccard and Weighted Jaccard to accept lists of vertex pairs to compute for
- PR #202 Added methods to compute the overlap coefficient and weighted overlap coefficient
- PR #230 SNMG SPMV and helpers functions
- PR #210 Expose degree calculation kernel via python API
- PR #220 Added bindings for Nvgraph triangle counting
- PR #234 Added bindings for renumbering, modify renumbering to use RMM
- PR #246 Added bindings for subgraph extraction
- PR #250 Add local build script to mimic gpuCI
- PR #261 Add docs build script to cuGraph
- PR #301 Added build.sh script, updated CI scripts and documentation

## Improvements
- PR #157 Removed cudatoolkit dependency in setup.py
- PR #185 Update docs version
- PR #194 Open source nvgraph in cugraph repository #194
- PR #190 Added a copy option in graph creation
- PR #196 Fix typos in readme intro
- PR #207 mtx2csv script
- PR #203 Added small datasets directly in the repo
- PR #215 Simplified get_rapids_dataset_root_dir(), set a default value for the root dir
- PR #233 Added csv datasets and edited test to use cudf for reading graphs
- PR #247 Added some documentation for renumbering
- PR #252 cpp test upgrades for more convenient testing on large input
- PR #264 Add cudatoolkit conda dependency
- PR #267 Use latest release version in update-version CI script
- PR #270 Updated the README.md and CONTRIBUTING.md files
- PR #281 Updated README with algorithm list


## Bug Fixes
- PR #256 Add pip to the install, clean up conda instructions
- PR #253 Add rmm to conda configuration
- PR #226 Bump cudf dependencies to 0.7
- PR #169 Disable terminal output in sssp
- PR #191 Fix double upload bug
- PR #181 Fixed crash/rmm free error when edge values provided
- PR #193 Fixed segfault when egde values not provided
- PR #190 Fixed a memory reference counting error between cudf & cugraph
- PR #190 Fixed a language level warning (cython)
- PR #214 Removed throw exception from dtor in TC
- PR #211 Remove hardcoded dataset paths, replace with build var that can be overridden with an env var
- PR #206 Updated versions in conda envs
- PR #218 Update c_graph.pyx
- PR #224 Update erroneous comments in overlap_wrapper.pyx, woverlap_wrapper.pyx, test_louvain.py, and spectral_clustering.pyx
- PR #220 Fixed bugs in Nvgraph triangle counting
- PR #232 Fixed memory leaks in managing cudf columns.
- PR #236 Fixed issue with v0.7 nightly yml environment file.  Also updated the README to remove pip
- PR #239 Added a check to prevent a cugraph object to store two different graphs.
- PR #244 Fixed issue with nvgraph's subgraph extraction if the first vertex in the vertex list is not incident on an edge in the extracted graph
- PR #249 Fix oudated cuDF version in gpu/build.shi
- PR #262 Removed networkx conda dependency for both build and runtime
- PR #271 Removed nvgraph conda dependency
- PR #276 Removed libgdf_cffi import from bindings
- PR #288 Add boost as a conda dependency

# cuGraph 0.6.0 (22 Mar 2019)

## New Features

- PR #73 Weighted Jaccard bindings
- PR #41 RMAT graph bindings
- PR #43 Louvain binings
- PR #44 SSSP bindings
- PR #47 BSF bindings
- PR #53 New Repo structure
- PR #67 RMM Integration with rmm as as submodule
- PR #82 Spectral Clustering bindings
- PR #82 Clustering metrics binding
- PR #85 Helper functions on python Graph object
- PR #106 Add gpu/build.sh file for gpuCI

## Improvements

- PR #50 Reorganize directory structure to match cuDF
- PR #85 Deleted setup.py and setup.cfg which had been replaced
- PR #95 Code clean up
- PR #96 Relocated mmio.c and mmio.h (external files) to thirdparty/mmio
- PR #97 Updated python tests to speed them up
- PR #100 Added testing for returned vertex and edge identifiers
- PR #105 Updated python code to follow PEP8 (fixed flake8 complaints)
- PR #121 Cleaned up READEME file
- PR #130 Update conda build recipes
- PR #144 Documentation for top level functions

## Bug Fixes

- PR #48 ABI Fixes
- PR #72 Bug fix for segfault issue getting transpose from adjacency list
- PR #105 Bug fix for memory leaks and python test failures
- PR #110 Bug fix for segfault calling Louvain with only edge list
- PR #115 Fixes for changes in cudf 0.6, pick up RMM from cudf instead of thirdpary
- PR #116 Added netscience.mtx dataset to datasets.tar.gz
- PR #120 Bug fix for segfault calling spectral clustering with only edge list
- PR #123 Fixed weighted Jaccard to assume the input weights are given as a cudf.Series
- PR #152 Fix conda package version string
- PR #160 Added additional link directory to support building on CentOS-7
- PR #221 Moved two_hop_neighbors.cuh to src folder to prevent it being installed
- PR #223 Fixed compiler warning in cpp/src/cugraph.cu
- PR #284 Commented out unit test code that fails due to a cudf bug


# cuGraph 0.5.0 (28 Jan 2019)<|MERGE_RESOLUTION|>--- conflicted
+++ resolved
@@ -9,11 +9,8 @@
 - PR #782 Use Cython's `new_build_ext` (if available)
 - PR #788 Added options and config file to enable codecov
 - PR #793 Fix legacy cudf imports/cimports
-<<<<<<< HEAD
 - PR #798 Edit return graph type in algorithms return graphs
-=======
 - PR #803 Enable Ninja build
->>>>>>> f918a801
 
 ## Bug Fixes
 - PR #763 Update RAPIDS conda dependencies to v0.14
