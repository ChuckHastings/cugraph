--- conflicted
+++ resolved
@@ -11,11 +11,8 @@
 - PR #788 Added options and config file to enable codecov
 - PR #793 Fix legacy cudf imports/cimports
 - PR #803 Enable Ninja build
-<<<<<<< HEAD
+- PR #804 Cythonize in parallel
 - PR #807 Updating the Python docs
-=======
-- PR #804 Cythonize in parallel
->>>>>>> d093bcde
 
 ## Bug Fixes
 - PR #763 Update RAPIDS conda dependencies to v0.14
