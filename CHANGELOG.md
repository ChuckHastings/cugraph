--- conflicted
+++ resolved
@@ -44,11 +44,9 @@
 - PR #1007 Add tolerance support to MG Pagerank and fix
 - PR #1009 Update benchmarks script to include requirements used
 - PR #1014 Fix benchmarks script variable name
-<<<<<<< HEAD
+- PR #1019 Remove deprecated CUDA library calls
 - PR #1024 Updated condata environment YML files
-=======
-- PR #1019 Remove deprecated CUDA library calls
->>>>>>> b7252b01
+
 
 ## Bug Fixes
 - PR #936 Update Force Atlas 2 doc and wrapper
