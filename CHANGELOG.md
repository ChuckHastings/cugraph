# cuGraph 0.14.0 (Date TBD)

## New Features
- PR #822 Added new functions in python graph class, similar to networkx

## Improvements
- PR #764 Updated sssp and bfs with GraphCSR, removed gdf_column, added nullptr weights test for sssp
- PR #765 Remove gdf_column from connected components
- PR #780 Remove gdf_column from cuhornet features
- PR #781 Fix compiler argument syntax for ccache
- PR #782 Use Cython's `new_build_ext` (if available)
- PR #788 Added options and config file to enable codecov
- PR #793 Fix legacy cudf imports/cimports
- PR #802 Removed use of gdf_column from db code
- PR #798 Edit return graph type in algorithms return graphs
- PR #803 Enable Ninja build
- PR #804 Cythonize in parallel
<<<<<<< HEAD
- PR #823 Remove gdf column from nvgraph
=======
- PR #807 Updating the Python docs
- PR #820 OPG infra and all-gather smoke test
- PR #829 Updated README and CONTRIBUTIOIN docs
>>>>>>> 9df98992

## Bug Fixes
- PR #763 Update RAPIDS conda dependencies to v0.14
- PR #795 Fix some documentation
- PR #800 Fix bfs error in optimization path
- PR #825 Fix outdated CONTRIBUTING.md
- PR #827 Fix indexing CI errors due to cudf updates 

# cuGraph 0.13.0 (Date TBD)

## New Features
- PR #736 cuHornet KTruss integration
- PR #735 Integration gunrock's betweenness centrality
- PR #760 cuHornet Weighted KTruss

## Improvements
- PR #688 Cleanup datasets after testing on gpuCI
- PR #694 Replace the expensive cudaGetDeviceProperties call in triangle counting with cheaper cudaDeviceGetAttribute calls
- PR #701 Add option to filter datasets and tests when run from CI
- PR #715 Added new YML file for CUDA 10.2
- PR #719 Updated docs to remove CUDA 9.2 and add CUDA 10.2
- PR #720 Updated error messages
- PR #722 Refactor graph to remove gdf_column
- PR #723 Added notebook testing to gpuCI gpu build
- PR #734 Updated view_edge_list for Graph, added unrenumbering test, fixed column access issues
- PR #738 Move tests directory up a level
- PR #739 Updated Notebooks
- PR #740 added utility to extract paths from SSSP/BFS results
- PR #742 Rremove gdf column from jaccard
- PR #741 Added documentation for running and adding new benchmarks and shell script to automate
- PR #747 updated viewing of graph, datatypecasting and two hop neighbor unrenumbering for multi column
- PR #766 benchmark script improvements/refactorings: separate ETL steps, averaging, cleanup

## Bug Fixes
- PR #697 Updated versions in conda environments.
- PR #692 Add check after opening golden result files in C++ Katz Centrality tests.
- PR #702 Add libcypher include path to target_include_directories
- PR #716 Fixed bug due to disappearing get_column_data_ptr function in cudf
- PR #726 Fixed SSSP notebook issues in last cell
- PR #728 Temporary fix for dask attribute error issue
- PR #733 Fixed multi-column renumbering issues with indexes
- PR #746 Dask + Distributed 2.12.0+
- PR #753 ECG Error
- PR #758 Fix for graph comparison failure
- PR #761 Added flag to not treat deprecation warnings as errors, for now
- PR #771 Added unrenumbering in wcc and scc. Updated tests to compare vertices of largest component
- PR #774 Raise TypeError if a DiGraph is used with spectral*Clustering()

# cuGraph 0.12.0 (04 Feb 2020)

## New Features
- PR #628 Add (Di)Graph constructor from Multi(Di)Graph
- PR #630 Added ECG clustering
- PR #636 Added Multi-column renumbering support

## Improvements
- PR #640 remove gdf_column in sssp
- PR #629 get rid of gdf_column in pagerank
- PR #641 Add codeowners
- PR #646 Skipping all tests in test_bfs_bsp.py since SG BFS is not formally supported
- PR #652 Remove gdf_column in BFS
- PR #660 enable auto renumbering
- PR #664 Added support for Louvain early termination.
- PR #667 Drop `cython` from run requirements in conda recipe
- PR #666 Incorporate multicolumn renumbering in python graph class for Multi(Di)Graph
- PR #685 Avoid deep copy in index reset

## Bug Fixes
- PR #634 renumber vertex ids passed in analytics
- PR #649 Change variable names in wjaccard and woverlap to avoid exception
- PR #651 fix cudf error in katz wrapper and test nstart
- PR #663 Replaced use of cudf._lib.gdf_dtype_from_value based on cudf refactoring
- PR #670 Use cudf pandas version
- PR #672 fix snmg pagerank based on cudf Buffer changes
- PR #681 fix column length mismatch cudf issue
- PR #684 Deprecated cudf calls
- PR #686 Balanced cut fix
- PR #689 Check graph input type, disable Multi(Di)Graph, add cugraph.from_cudf_edgelist


# cuGraph 0.11.0 (11 Dec 2019)

## New Features
- PR #588 Python graph class and related changes
- PR #630 Adds ECG clustering functionality

## Improvements
- PR #569 Added exceptions
- PR #554 Upgraded namespace so that cugraph can be used for the API.
- PR #564 Update cudf type aliases
- PR #562 Remove pyarrow dependency so we inherit the one cudf uses
- PR #576 Remove adj list conversion automation from c++
- PR #587 API upgrade
- PR #585 Remove BUILD_ABI references from CI scripts
- PR #591 Adding initial GPU metrics to benchmark utils
- PR #599 Pregel BFS
- PR #601 add test for type conversion, edit createGraph_nvgraph
- PR #614 Remove unused CUDA conda labels
- PR #616 Remove c_ prefix
- PR #618 Updated Docs
- PR #619 Transition guide

## Bug Fixes
- PR #570 Temporarily disabling 2 DB tests
- PR #573 Fix pagerank test and symmetrize for cudf 0.11
- PR #574 dev env update
- PR #580 Changed hardcoded test output file to a generated tempfile file name
- PR #595 Updates to use the new RMM Python reinitialize() API
- PR #625 use destination instead of target when adding edgelist

# cuGraph 0.10.0 (16 Oct 2019)


## New Features
- PR #469 Symmetrize a COO
- PR #477 Add cuHornet as a submodule
- PR #483 Katz Centrality
- PR #524 Integrated libcypher-parser conda package into project.
- PR #493 Added C++ findMatches operator for OpenCypher query.
- PR #527 Add testing with asymmetric graph (where appropriate)
- PR #520 KCore and CoreNumber
- PR #496 Gunrock submodule + SM prelimis.
- PR #575 Added updated benchmark files that use new func wrapper pattern and asvdb

## Improvements
- PR #466 Add file splitting test; Update to reduce dask overhead
- PR #468 Remove unnecessary print statement
- PR #464 Limit initial RMM pool allocator size to 128mb so pytest can run in parallel
- PR #474 Add csv file writing, lazy compute - snmg pagerank
- PR #481 Run bfs on unweighted graphs when calling sssp
- PR #491 Use YYMMDD tag in nightly build
- PR #487 Add woverlap test, add namespace in snmg COO2CSR
- PR #531 Use new rmm python package

## Bug Fixes
- PR #458 Fix potential race condition in SSSP
- PR #471 Remove nvidia driver installation from ci/cpu/build.sh
- PR #473 Re-sync cugraph with cudf (cudf renamed the bindings directory to _lib).
- PR #480 Fixed DASK CI build script
- PR #478 Remove requirements and setup for pi
- PR #495 Fixed cuhornet and cmake for Turing cards
- PR #489 Handle negative vertex ids in renumber
- PR #519 Removed deprecated cusparse calls
- PR #522 Added the conda dev env file for 10.1
- PR #525 Update build scripts and YYMMDD tagging for nightly builds
- PR #548 Added missing cores documentation
- PR #556 Fixed recursive remote options for submodules
- PR #559 Added RMM init check so RMM free APIs are not called if not initialized


# cuGraph 0.9.0 (21 Aug 2019)

## New Features
- PR #361 Prototypes for cusort functions
- PR #357 Pagerank cpp API
- PR #366 Adds graph.degrees() function returning both in and out degree.
- PR #380 First implemention of cusort - SNMG key/value sorting
- PR #416 OpenCypher: Added C++ implementation of db_object class and assorted other classes
- PR #411 Integrate dask-cugraph in cugraph
- PR #411 Integrate dask-cugraph in cugraph #411
- PR #418 Update cusort to handle SNMG key-only sorting
- PR #423 Add Strongly Connected Components (GEMM); Weakly CC updates;
- PR #437 Streamline CUDA_REL environment variable
- PR #449 Fix local build generated file ownerships
- PR #454 Initial version of updated script to run benchmarks


## Improvements
- PR #353 Change snmg python wrapper in accordance to cpp api
- PR #362 Restructured python/cython directories and files.
- PR #365 Updates for setting device and vertex ids for snmg pagerank
- PR #383 Exposed MG pagerank solver parameters
- PR #399 Example Prototype of Strongly Connected Components using primitives
- PR #419 Version test
- PR #420 drop duplicates, remove print, compute/wait read_csv in pagerank.py
- PR #439 More efficient computation of number of vertices from edge list
- PR #445 Update view_edge_list, view_adj_list, and view_transposed_adj_list to return edge weights.
- PR #450 Add a multi-GPU section in cuGraph documentation.

## Bug Fixes
- PR #368 Bump cudf dependency versions for cugraph conda packages
- PR #354 Fixed bug in building a debug version
- PR #360 Fixed bug in snmg coo2csr causing intermittent test failures.
- PR #364 Fixed bug building or installing cugraph when conda isn't installed
- PR #375 Added a function to initialize gdf columns in cugraph #375
- PR #378 cugraph was unable to import device_of_gpu_pointer
- PR #384 Fixed bug in snmg coo2csr causing error in dask-cugraph tests.
- PR #382 Disabled vertex id check to allow Azure deployment
- PR #410 Fixed overflow error in SNMG COO2CSR
- PR #395 run omp_ge_num_threads in a parallel context
- PR #412 Fixed formatting issues in cuGraph documentation.
- PR #413 Updated python build instructions.
- PR #414 Add weights to wjaccrd.py
- PR #436 Fix Skip Test Functionality
- PR #438 Fix versions of packages in build script and conda yml
- PR #441 Import cudf_cpp.pxd instead of duplicating cudf definitions.
- PR #441 Removed redundant definitions of python dictionaries and functions.
- PR #442 Updated versions in conda environments.
- PR #442 Added except + to cython bindings to C(++) functions.
- PR #443 Fix accuracy loss issue for snmg pagerank
- PR #444 Fix warnings in strongly connected components
- PR #446 Fix permission for source (-x) and script (+x) files.
- PR #448 Import filter_unreachable
- PR #453 Re-sync cugraph with cudf (dependencies, type conversion & scatter functions).
- PR #463 Remove numba dependency and use the one from cudf

# cuGraph 0.8.0 (27 June 2019)

## New Features
- PR #287 SNMG power iteration step1
- PR #297 SNMG degree calculation
- PR #300 Personalized Page Rank
- PR #302 SNMG CSR Pagerank (cuda/C++)
- PR #315 Weakly Connected Components adapted from cuML (cuda/C++)
- PR #323 Add test skipping function to build.sh
- PR #308 SNMG python wrapper for pagerank
- PR #321 Added graph initialization functions for NetworkX compatibility.
- PR #332 Added C++ support for strings in renumbering function
- PR #325 Implement SSSP with predecessors (cuda/C++)
- PR #331 Python bindings and test for Weakly Connected Components.
- PR #339 SNMG COO2CSR (cuda/C++)
- PR #341 SSSP with predecessors (python) and function for filtering unreachable nodes in the traversal
- PR #348 Updated README for release

## Improvements
- PR #291 nvGraph is updated to use RMM instead of directly invoking cnmem functions.
- PR #286 Reorganized cugraph source directory
- PR #306 Integrated nvgraph to libcugraph.so (libnvgraph_rapids.so will not be built anymore).
- PR #306 Updated python test files to run pytest with all four RMM configurations.
- PR #321 Added check routines for input graph data vertex IDs and offsets (cugraph currently supports only 32-bit integers).
- PR #333 Various general improvements at the library level

## Bug Fixes
- PR #283 Automerge fix
- PR #291 Fixed a RMM memory allocation failure due to duplicate copies of cnmem.o
- PR #291 Fixed a cub CsrMV call error when RMM pool allocator is used.
- PR #306 Fixed cmake warnings due to library conflicts.
- PR #311 Fixed bug in SNMG degree causing failure for three gpus
- PR #309 Update conda build recipes
- PR #314 Added datasets to gitignore
- PR #322 Updates to accommodate new cudf include file locations
- PR #324 Fixed crash in WeakCC for larger graph and added adj matrix symmetry check
- PR #327 Implemented a temporary fix for the build failure due to gunrock updates.
- PR #345 Updated CMakeLists.txt to apply RUNPATH to transitive dependencies.
- PR #350 Configure Sphinx to render params correctly
- PR #359 Updates to remove libboost_system as a runtime dependency on libcugraph.so


# cuGraph 0.7.0 (10 May 2019)

## New Features
- PR #195 Added Graph.get_two_hop_neighbors() method
- PR #195 Updated Jaccard and Weighted Jaccard to accept lists of vertex pairs to compute for
- PR #202 Added methods to compute the overlap coefficient and weighted overlap coefficient
- PR #230 SNMG SPMV and helpers functions
- PR #210 Expose degree calculation kernel via python API
- PR #220 Added bindings for Nvgraph triangle counting
- PR #234 Added bindings for renumbering, modify renumbering to use RMM
- PR #246 Added bindings for subgraph extraction
- PR #250 Add local build script to mimic gpuCI
- PR #261 Add docs build script to cuGraph
- PR #301 Added build.sh script, updated CI scripts and documentation

## Improvements
- PR #157 Removed cudatoolkit dependency in setup.py
- PR #185 Update docs version
- PR #194 Open source nvgraph in cugraph repository #194
- PR #190 Added a copy option in graph creation
- PR #196 Fix typos in readme intro
- PR #207 mtx2csv script
- PR #203 Added small datasets directly in the repo
- PR #215 Simplified get_rapids_dataset_root_dir(), set a default value for the root dir
- PR #233 Added csv datasets and edited test to use cudf for reading graphs
- PR #247 Added some documentation for renumbering
- PR #252 cpp test upgrades for more convenient testing on large input
- PR #264 Add cudatoolkit conda dependency
- PR #267 Use latest release version in update-version CI script
- PR #270 Updated the README.md and CONTRIBUTING.md files
- PR #281 Updated README with algorithm list


## Bug Fixes
- PR #256 Add pip to the install, clean up conda instructions
- PR #253 Add rmm to conda configuration
- PR #226 Bump cudf dependencies to 0.7
- PR #169 Disable terminal output in sssp
- PR #191 Fix double upload bug
- PR #181 Fixed crash/rmm free error when edge values provided
- PR #193 Fixed segfault when egde values not provided
- PR #190 Fixed a memory reference counting error between cudf & cugraph
- PR #190 Fixed a language level warning (cython)
- PR #214 Removed throw exception from dtor in TC
- PR #211 Remove hardcoded dataset paths, replace with build var that can be overridden with an env var
- PR #206 Updated versions in conda envs
- PR #218 Update c_graph.pyx
- PR #224 Update erroneous comments in overlap_wrapper.pyx, woverlap_wrapper.pyx, test_louvain.py, and spectral_clustering.pyx
- PR #220 Fixed bugs in Nvgraph triangle counting
- PR #232 Fixed memory leaks in managing cudf columns.
- PR #236 Fixed issue with v0.7 nightly yml environment file.  Also updated the README to remove pip
- PR #239 Added a check to prevent a cugraph object to store two different graphs.
- PR #244 Fixed issue with nvgraph's subgraph extraction if the first vertex in the vertex list is not incident on an edge in the extracted graph
- PR #249 Fix oudated cuDF version in gpu/build.shi
- PR #262 Removed networkx conda dependency for both build and runtime
- PR #271 Removed nvgraph conda dependency
- PR #276 Removed libgdf_cffi import from bindings
- PR #288 Add boost as a conda dependency

# cuGraph 0.6.0 (22 Mar 2019)

## New Features

- PR #73 Weighted Jaccard bindings
- PR #41 RMAT graph bindings
- PR #43 Louvain binings
- PR #44 SSSP bindings
- PR #47 BSF bindings
- PR #53 New Repo structure
- PR #67 RMM Integration with rmm as as submodule
- PR #82 Spectral Clustering bindings
- PR #82 Clustering metrics binding
- PR #85 Helper functions on python Graph object
- PR #106 Add gpu/build.sh file for gpuCI

## Improvements

- PR #50 Reorganize directory structure to match cuDF
- PR #85 Deleted setup.py and setup.cfg which had been replaced
- PR #95 Code clean up
- PR #96 Relocated mmio.c and mmio.h (external files) to thirdparty/mmio
- PR #97 Updated python tests to speed them up
- PR #100 Added testing for returned vertex and edge identifiers
- PR #105 Updated python code to follow PEP8 (fixed flake8 complaints)
- PR #121 Cleaned up READEME file
- PR #130 Update conda build recipes
- PR #144 Documentation for top level functions

## Bug Fixes

- PR #48 ABI Fixes
- PR #72 Bug fix for segfault issue getting transpose from adjacency list
- PR #105 Bug fix for memory leaks and python test failures
- PR #110 Bug fix for segfault calling Louvain with only edge list
- PR #115 Fixes for changes in cudf 0.6, pick up RMM from cudf instead of thirdpary
- PR #116 Added netscience.mtx dataset to datasets.tar.gz
- PR #120 Bug fix for segfault calling spectral clustering with only edge list
- PR #123 Fixed weighted Jaccard to assume the input weights are given as a cudf.Series
- PR #152 Fix conda package version string
- PR #160 Added additional link directory to support building on CentOS-7
- PR #221 Moved two_hop_neighbors.cuh to src folder to prevent it being installed
- PR #223 Fixed compiler warning in cpp/src/cugraph.cu
- PR #284 Commented out unit test code that fails due to a cudf bug


# cuGraph 0.5.0 (28 Jan 2019)<|MERGE_RESOLUTION|>--- conflicted
+++ resolved
@@ -15,13 +15,10 @@
 - PR #798 Edit return graph type in algorithms return graphs
 - PR #803 Enable Ninja build
 - PR #804 Cythonize in parallel
-<<<<<<< HEAD
 - PR #823 Remove gdf column from nvgraph
-=======
 - PR #807 Updating the Python docs
 - PR #820 OPG infra and all-gather smoke test
 - PR #829 Updated README and CONTRIBUTIOIN docs
->>>>>>> 9df98992
 
 ## Bug Fixes
 - PR #763 Update RAPIDS conda dependencies to v0.14
