--- conflicted
+++ resolved
@@ -13,15 +13,11 @@
 - PR #585 Remove BUILD_ABI references from CI scripts
 - PR #591 Adding initial GPU metrics to benchmark utils
 - PR #599 Pregel BFS
-<<<<<<< HEAD
 - PR #618 Updated Docs
-=======
 - PR #601 add test for type conversion, edit createGraph_nvgraph
 - PR #614 Remove unused CUDA conda labels
 - PR #616 Remove c_ prefix
 - PR #619 Transition guide
-
->>>>>>> ee897e14
 
 ## Bug Fixes
 - PR #570 Temporarily disabling 2 DB tests
