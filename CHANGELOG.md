--- conflicted
+++ resolved
@@ -30,11 +30,8 @@
 - PR #859 Updated main docs
 - PR #862 Katz Centrality : Auto calculation of alpha parameter if set to none
 - PR #865 Added C++ docs
-<<<<<<< HEAD
 - PR #866 Use RAII graph class in KTruss
-=======
 - PR #867 Updates to support the latest flake8 version
->>>>>>> aaaba667
 
 ## Bug Fixes
 - PR #763 Update RAPIDS conda dependencies to v0.14
