--- conflicted
+++ resolved
@@ -145,7 +145,6 @@
     # We first mimic acquisition of the nodes to compare with same sources
     random.seed(seed)  # It will be called again in nx's call
     sources = random.sample(Gnx.nodes(), k)
-<<<<<<< HEAD
     df = cugraph.betweenness_centrality(
         G,
         k=sources,
@@ -155,7 +154,8 @@
         result_dtype=result_dtype,
     )
     sorted_df = df.sort_values("vertex").rename(
-        {"betweenness_centrality": "cu_bc"}
+        {"betweenness_centrality": "cu_bc"},
+        copy=False
     )
 
     nx_bc = nx.betweenness_centrality(
@@ -166,24 +166,7 @@
         endpoints=endpoints,
         seed=seed,
     )
-=======
-    df = cugraph.betweenness_centrality(G,
-                                        k=sources,
-                                        normalized=normalized,
-                                        weight=weight,
-                                        endpoints=endpoints,
-                                        result_dtype=result_dtype)
-    sorted_df = df.sort_values("vertex").rename(
-        columns={"betweenness_centrality": "cu_bc"}, copy=False
-    )
-
-    nx_bc = nx.betweenness_centrality(Gnx,
-                                      k=k,
-                                      normalized=normalized,
-                                      weight=weight,
-                                      endpoints=endpoints,
-                                      seed=seed)
->>>>>>> 9b431c3d
+
     _, nx_bc = zip(*sorted(nx_bc.items()))
     nx_df = cudf.DataFrame({"ref_bc": nx_bc})
 
@@ -207,7 +190,6 @@
     sources = random.sample(range(G.number_of_vertices()), k)
     # The first call is going to proceed to the random sampling in the same
     # fashion as the lines above
-<<<<<<< HEAD
     df = cugraph.betweenness_centrality(
         G,
         k=k,
@@ -218,24 +200,13 @@
         result_dtype=result_dtype,
     )
     sorted_df = df.sort_values("vertex").rename(
-        {"betweenness_centrality": "cu_bc"}
-=======
-    df = cugraph.betweenness_centrality(G,
-                                        k=k,
-                                        normalized=normalized,
-                                        weight=weight,
-                                        endpoints=endpoints,
-                                        seed=seed,
-                                        result_dtype=result_dtype)
-    sorted_df = df.sort_values("vertex").rename(
-        columns={"betweenness_centrality": "cu_bc"}, copy=False
->>>>>>> 9b431c3d
+        {"betweenness_centrality": "cu_bc"},
+        copy=False
     )
 
     # The second call is going to process source that were already sampled
     # We set seed to None as k : int, seed : not none should not be normal
     # behavior
-<<<<<<< HEAD
     df2 = cugraph.betweenness_centrality(
         G,
         k=sources,
@@ -246,32 +217,17 @@
         result_dtype=result_dtype,
     )
     sorted_df2 = df2.sort_values("vertex").rename(
-        {"betweenness_centrality": "ref_bc"}
+        {"betweenness_centrality": "ref_bc"},
+        copy=False
     )
 
     merged_sorted_df = cudf.concat(
         [sorted_df, sorted_df2["ref_bc"]], axis=1, sort=False
     )
-=======
-    df2 = cugraph.betweenness_centrality(G,
-                                         k=sources,
-                                         normalized=normalized,
-                                         weight=weight,
-                                         endpoints=endpoints,
-                                         seed=None,
-                                         result_dtype=result_dtype)
-    sorted_df2 = df2.sort_values("vertex").rename(
-        columns={"betweenness_centrality": "ref_bc"}, copy=False
-    )
-
-    merged_sorted_df = cudf.concat([sorted_df, sorted_df2["ref_bc"]], axis=1,
-                                   sort=False)
->>>>>>> 9b431c3d
 
     return merged_sorted_df
 
 
-<<<<<<< HEAD
 def _calc_bc_full(
     G, Gnx, normalized, weight, endpoints, k, seed, result_dtype
 ):
@@ -291,28 +247,8 @@
     )
 
     sorted_df = df.sort_values("vertex").rename(
-        {"betweenness_centrality": "cu_bc"}
-=======
-def _calc_bc_full(G, Gnx, normalized, weight, endpoints,
-                  k, seed,
-                  result_dtype):
-    df = cugraph.betweenness_centrality(G,
-                                        k=k,
-                                        normalized=normalized,
-                                        weight=weight,
-                                        endpoints=endpoints,
-                                        result_dtype=result_dtype)
-    assert df['betweenness_centrality'].dtype == result_dtype,  \
-        "'betweenness_centrality' column has not the expected type"
-    nx_bc = nx.betweenness_centrality(Gnx,
-                                      k=k,
-                                      normalized=normalized,
-                                      weight=weight,
-                                      endpoints=endpoints)
-
-    sorted_df = df.sort_values("vertex").rename(
-        columns={"betweenness_centrality": "cu_bc"}, copy=False
->>>>>>> 9b431c3d
+        {"betweenness_centrality": "cu_bc"},
+        copy=False
     )
     _, nx_bc = zip(*sorted(nx_bc.items()))
     nx_df = cudf.DataFrame({"ref_bc": nx_bc})
