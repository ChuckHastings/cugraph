# Copyright (c) 2019, NVIDIA CORPORATION.
# Licensed under the Apache License, Version 2.0 (the "License");
# you may not use this file except in compliance with the License.
# You may obtain a copy of the License at
#
#     http://www.apache.org/licenses/LICENSE-2.0
#
# Unless required by applicable law or agreed to in writing, software
# distributed under the License is distributed on an "AS IS" BASIS,
# WITHOUT WARRANTIES OR CONDITIONS OF ANY KIND, either express or implied.
# See the License for the specific language governing permissions and
# limitations under the License.

import time

import pytest

import cugraph
from cugraph.internals import GraphBasedDimRedCallback
from cugraph.tests import utils
from sklearn.manifold import trustworthiness
import scipy.io

# Temporarily suppress warnings till networkX fixes deprecation warnings
# (Using or importing the ABCs from 'collections' instead of from
# 'collections.abc' is deprecated, and in 3.8 it will stop working) for
# python 3.7.  Also, these import fa2 and import networkx need to be
# relocated in the third-party group once this gets fixed.


<<<<<<< HEAD
def cugraph_call(
    cu_M,
    max_iter,
    pos_list,
    outbound_attraction_distribution,
    lin_log_mode,
    prevent_overlapping,
    edge_weight_influence,
    jitter_tolerance,
    barnes_hut_theta,
    barnes_hut_optimize,
    scaling_ratio,
    strong_gravity_mode,
    gravity,
):
=======
def cugraph_call(cu_M, max_iter, pos_list, outbound_attraction_distribution,
                 lin_log_mode, prevent_overlapping, edge_weight_influence,
                 jitter_tolerance, barnes_hut_theta, barnes_hut_optimize,
                 scaling_ratio, strong_gravity_mode, gravity, callback=None):
>>>>>>> 03b0be5b

    G = cugraph.Graph()
    G.from_cudf_edgelist(
        cu_M, source="0", destination="1", edge_attr="2", renumber=False
    )

    # cugraph Force Atlas 2 Call
    t1 = time.time()
    pos = cugraph.force_atlas2(
<<<<<<< HEAD
        G,
        max_iter=max_iter,
        pos_list=pos_list,
        outbound_attraction_distribution=outbound_attraction_distribution,
        lin_log_mode=lin_log_mode,
        prevent_overlapping=prevent_overlapping,
        edge_weight_influence=edge_weight_influence,
        jitter_tolerance=jitter_tolerance,
        barnes_hut_optimize=barnes_hut_optimize,
        barnes_hut_theta=barnes_hut_theta,
        scaling_ratio=scaling_ratio,
        strong_gravity_mode=strong_gravity_mode,
        gravity=gravity,
    )
=======
            G,
            max_iter=max_iter,
            pos_list=pos_list,
            outbound_attraction_distribution=outbound_attraction_distribution,
            lin_log_mode=lin_log_mode,
            prevent_overlapping=prevent_overlapping,
            edge_weight_influence=edge_weight_influence,
            jitter_tolerance=jitter_tolerance,
            barnes_hut_optimize=barnes_hut_optimize,
            barnes_hut_theta=barnes_hut_theta,
            scaling_ratio=scaling_ratio,
            strong_gravity_mode=strong_gravity_mode,
            gravity=gravity,
            callback=callback)
>>>>>>> 03b0be5b
    t2 = time.time() - t1
    print("Cugraph Time : " + str(t2))
    return pos


DATASETS = [
    ("../datasets/karate.csv", 0.70),
    ("../datasets/polbooks.csv", 0.75),
    ("../datasets/dolphins.csv", 0.66),
    ("../datasets/netscience.csv", 0.66),
]
MAX_ITERATIONS = [500]
BARNES_HUT_OPTIMIZE = [False, True]


<<<<<<< HEAD
@pytest.mark.parametrize("graph_file, score", DATASETS)
@pytest.mark.parametrize("max_iter", MAX_ITERATIONS)
@pytest.mark.parametrize("barnes_hut_optimize", BARNES_HUT_OPTIMIZE)
def test_force_atlas2(graph_file, score, max_iter, barnes_hut_optimize):
    cu_M = utils.read_csv_file(graph_file)
    cu_pos = cugraph_call(
        cu_M,
        max_iter=max_iter,
        pos_list=None,
        outbound_attraction_distribution=True,
        lin_log_mode=False,
        prevent_overlapping=False,
        edge_weight_influence=1.0,
        jitter_tolerance=1.0,
        barnes_hut_optimize=False,
        barnes_hut_theta=0.5,
        scaling_ratio=2.0,
        strong_gravity_mode=False,
        gravity=1.0,
    )
    """
=======
class TestCallback(GraphBasedDimRedCallback):
    def __init__(self):
        super(TestCallback, self).__init__()
        self.on_preprocess_end_called_count = 0
        self.on_epoch_end_called_count = 0
        self.on_train_end_called_count = 0

    def on_preprocess_end(self, positions):
        self.on_preprocess_end_called_count += 1

    def on_epoch_end(self, positions):
        self.on_epoch_end_called_count += 1

    def on_train_end(self, positions):
        self.on_train_end_called_count += 1


@pytest.mark.parametrize('graph_file, score', DATASETS)
@pytest.mark.parametrize('max_iter', MAX_ITERATIONS)
@pytest.mark.parametrize('barnes_hut_optimize', BARNES_HUT_OPTIMIZE)
def test_force_atlas2(graph_file, score, max_iter,
                      barnes_hut_optimize):
    cu_M = utils.read_csv_file(graph_file)
    test_callback = TestCallback()
    cu_pos = cugraph_call(cu_M,
                          max_iter=max_iter,
                          pos_list=None,
                          outbound_attraction_distribution=True,
                          lin_log_mode=False,
                          prevent_overlapping=False,
                          edge_weight_influence=1.0,
                          jitter_tolerance=1.0,
                          barnes_hut_optimize=False,
                          barnes_hut_theta=0.5,
                          scaling_ratio=2.0,
                          strong_gravity_mode=False,
                          gravity=1.0,
                          callback=test_callback)
    '''
>>>>>>> 03b0be5b
        Trustworthiness score can be used for Force Atlas 2 as the algorithm
        optimizes modularity. The final layout will result in
        different communities being drawn out. We consider here the n x n
        adjacency matrix of the graph as an embedding of the nodes in high
        dimension. The results of force atlas 2 corresponds to the layout in
        a 2d space. Here we check that nodes belonging to the same community
        or neighbors are close to each other in the final embedding.
        Thresholds are based on the best score that is achived after 500
        iterations on a given graph.
    """

    matrix_file = graph_file[:-4] + ".mtx"
    M = scipy.io.mmread(matrix_file)
    M = M.todense()
    cu_trust = trustworthiness(M, cu_pos[["x", "y"]].to_pandas())
    print(cu_trust, score)
    assert cu_trust > score
    # verify `on_preprocess_end` was only called once
    assert test_callback.on_preprocess_end_called_count == 1
    # verify `on_epoch_end` was called on each iteration
    assert test_callback.on_epoch_end_called_count == max_iter
    # verify `on_train_end` was only called once
    assert test_callback.on_train_end_called_count == 1<|MERGE_RESOLUTION|>--- conflicted
+++ resolved
@@ -28,28 +28,10 @@
 # relocated in the third-party group once this gets fixed.
 
 
-<<<<<<< HEAD
-def cugraph_call(
-    cu_M,
-    max_iter,
-    pos_list,
-    outbound_attraction_distribution,
-    lin_log_mode,
-    prevent_overlapping,
-    edge_weight_influence,
-    jitter_tolerance,
-    barnes_hut_theta,
-    barnes_hut_optimize,
-    scaling_ratio,
-    strong_gravity_mode,
-    gravity,
-):
-=======
 def cugraph_call(cu_M, max_iter, pos_list, outbound_attraction_distribution,
                  lin_log_mode, prevent_overlapping, edge_weight_influence,
                  jitter_tolerance, barnes_hut_theta, barnes_hut_optimize,
                  scaling_ratio, strong_gravity_mode, gravity, callback=None):
->>>>>>> 03b0be5b
 
     G = cugraph.Graph()
     G.from_cudf_edgelist(
@@ -59,22 +41,6 @@
     # cugraph Force Atlas 2 Call
     t1 = time.time()
     pos = cugraph.force_atlas2(
-<<<<<<< HEAD
-        G,
-        max_iter=max_iter,
-        pos_list=pos_list,
-        outbound_attraction_distribution=outbound_attraction_distribution,
-        lin_log_mode=lin_log_mode,
-        prevent_overlapping=prevent_overlapping,
-        edge_weight_influence=edge_weight_influence,
-        jitter_tolerance=jitter_tolerance,
-        barnes_hut_optimize=barnes_hut_optimize,
-        barnes_hut_theta=barnes_hut_theta,
-        scaling_ratio=scaling_ratio,
-        strong_gravity_mode=strong_gravity_mode,
-        gravity=gravity,
-    )
-=======
             G,
             max_iter=max_iter,
             pos_list=pos_list,
@@ -89,7 +55,6 @@
             strong_gravity_mode=strong_gravity_mode,
             gravity=gravity,
             callback=callback)
->>>>>>> 03b0be5b
     t2 = time.time() - t1
     print("Cugraph Time : " + str(t2))
     return pos
@@ -105,29 +70,6 @@
 BARNES_HUT_OPTIMIZE = [False, True]
 
 
-<<<<<<< HEAD
-@pytest.mark.parametrize("graph_file, score", DATASETS)
-@pytest.mark.parametrize("max_iter", MAX_ITERATIONS)
-@pytest.mark.parametrize("barnes_hut_optimize", BARNES_HUT_OPTIMIZE)
-def test_force_atlas2(graph_file, score, max_iter, barnes_hut_optimize):
-    cu_M = utils.read_csv_file(graph_file)
-    cu_pos = cugraph_call(
-        cu_M,
-        max_iter=max_iter,
-        pos_list=None,
-        outbound_attraction_distribution=True,
-        lin_log_mode=False,
-        prevent_overlapping=False,
-        edge_weight_influence=1.0,
-        jitter_tolerance=1.0,
-        barnes_hut_optimize=False,
-        barnes_hut_theta=0.5,
-        scaling_ratio=2.0,
-        strong_gravity_mode=False,
-        gravity=1.0,
-    )
-    """
-=======
 class TestCallback(GraphBasedDimRedCallback):
     def __init__(self):
         super(TestCallback, self).__init__()
@@ -166,8 +108,7 @@
                           strong_gravity_mode=False,
                           gravity=1.0,
                           callback=test_callback)
-    '''
->>>>>>> 03b0be5b
+    """
         Trustworthiness score can be used for Force Atlas 2 as the algorithm
         optimizes modularity. The final layout will result in
         different communities being drawn out. We consider here the n x n
