--- conflicted
+++ resolved
@@ -35,9 +35,8 @@
     """
     Call k_core
     """
-<<<<<<< HEAD
     cdef uintptr_t graph = graph_wrapper.allocate_cpp_graph()
-    cdef gdf_graph * g = <gdf_graph*> graph
+    cdef Graph * g = <Graph*> graph
 
     if input_graph.adjlist:
         graph_wrapper.add_adj_list(graph, input_graph.adjlist.offsets, input_graph.adjlist.indices, input_graph.adjlist.weights)
@@ -46,17 +45,17 @@
             graph_wrapper.add_edge_list(graph, input_graph.edgelist.edgelist_df['src'], input_graph.edgelist.edgelist_df['dst'], input_graph.edgelist.edgelist_df['weights'])
         else:
             graph_wrapper.add_edge_list(graph, input_graph.edgelist.edgelist_df['src'], input_graph.edgelist.edgelist_df['dst'])
-        err = gdf_add_adj_list(g)
+        err = add_adj_list(g)
         libcudf.cudf.check_gdf_error(err)
         offsets, indices, values = graph_wrapper.get_adj_list(graph)
         input_graph.adjlist = input_graph.AdjList(offsets, indices, values)
 
     cdef uintptr_t rGraph = graph_wrapper.allocate_cpp_graph()
-    cdef gdf_graph* rg = <gdf_graph*>rGraph
+    cdef Graph* rg = <Graph*>rGraph
 
     cdef gdf_column c_vertex = get_gdf_column_view(core_number['vertex'])
     cdef gdf_column c_values = get_gdf_column_view(core_number['values'])
-    err = gdf_k_core(g, k, &c_vertex, &c_values, rg)
+    err = c_k_core.k_core(g, k, &c_vertex, &c_values, rg)
     libcudf.cudf.check_gdf_error(err)
 
     if rg.edgeList is not NULL:
@@ -70,17 +69,4 @@
         k_core_graph.add_adj_list(off, ind, vals)
     if rg.transposedAdjList is not NULL:
         off, ind, vals = graph_wrapper.get_transposed_adj_list(rGraph)
-        k_core_graph.add_transposed_adj_list(off, ind, vals)
-=======
-    cdef uintptr_t graph = graph_ptr
-    cdef Graph* g = <Graph*>graph
-
-    cdef uintptr_t rGraph = k_core_graph_ptr
-    cdef Graph* rg = <Graph*>rGraph
-
-    cdef gdf_column c_vertex = get_gdf_column_view(core_number['vertex'])
-    cdef gdf_column c_values = get_gdf_column_view(core_number['values'])
-    c_k_core.k_core(g, k, &c_vertex, &c_values, rg)
-
-    
->>>>>>> ff56f21a
+        k_core_graph.add_transposed_adj_list(off, ind, vals)