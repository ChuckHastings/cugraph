# Copyright (c) 2019, NVIDIA CORPORATION.
# Licensed under the Apache License, Version 2.0 (the "License");
# you may not use this file except in compliance with the License.
# You may obtain a copy of the License at
#
#     http://www.apache.org/licenses/LICENSE-2.0
#
# Unless required by applicable law or agreed to in writing, software
# distributed under the License is distributed on an "AS IS" BASIS,
# WITHOUT WARRANTIES OR CONDITIONS OF ANY KIND, either express or implied.
# See the License for the specific language governing permissions and
# limitations under the License.

from c_graph cimport *
from libcpp cimport bool
from libc.stdint cimport uintptr_t
from libc.stdlib cimport calloc, malloc, free
import cudf
from librmm_cffi import librmm as rmm
import numpy as np


dtypes = {np.int32: GDF_INT32, np.int64: GDF_INT64, np.float32: GDF_FLOAT32, np.float64: GDF_FLOAT64}


cdef create_column(col):
    cdef gdf_column * c_col = < gdf_column *> malloc(sizeof(gdf_column))
    cdef uintptr_t data_ptr = cudf.bindings.cudf_cpp.get_column_data_ptr(col._column)
    # cdef uintptr_t valid_ptr = cudf.bindings.cudf_cpp.get_column_valid_ptr(col._column)
    cdef gdf_dtype_extra_info c_extra_dtype_info = gdf_dtype_extra_info(time_unit=TIME_UNIT_NONE)


    err = gdf_column_view_augmented(< gdf_column *> c_col,
                                    < void *> data_ptr,
                                    < gdf_valid_type *> 0,
                                    < gdf_size_type > len(col),
                                    dtypes[col.dtype.type],
                                    < gdf_size_type > col.null_count,
                                    c_extra_dtype_info)
    cudf.bindings.cudf_cpp.check_gdf_error(err)

    cdef uintptr_t col_ptr = < uintptr_t > c_col
    return col_ptr


cdef delete_column(col_ptr):
    cdef uintptr_t col = col_ptr
    cdef gdf_column * c_col = < gdf_column *> col
    free(c_col)
    return


class Graph:
    """
    cuGraph graph class containing basic graph creation and transformation operations.
    """
    def __init__(self):
        """
        Returns
        -------
        Graph : cuGraph.Graph.
        Examples
        --------
        >>> import cuGraph
        >>> G = cuGraph.Graph()
        """
        cdef gdf_graph * g
        g = < gdf_graph *> calloc(1, sizeof(gdf_graph))

        cdef uintptr_t graph_ptr = < uintptr_t > g
        self.graph_ptr = graph_ptr

        self.edge_list_source_col = None
        self.edge_list_dest_col = None
        self.edge_list_value_col = None

        self.adj_list_offset_col = None
        self.adj_list_index_col = None
        self.adj_list_value_col = None

    def __del__(self):
        cdef uintptr_t graph = self.graph_ptr
        cdef gdf_graph * g = < gdf_graph *> graph
        self.delete_edge_list()
        self.delete_adj_list()
        self.delete_transposed_adj_list()
        free(g)

    def add_edge_list(self, source_col, dest_col, value_col=None, copy=False):
        """
        Create the edge list representation of a Graph. The passed source_col
        and dest_col arguments wrap gdf_column objects that represent a graph
        using the edge list format. If value_col is None, an unweighted graph
        is created. If value_col is not None, an weighted graph is created. If
        copy is False, this function stores references to the passed objects
        pointed by source_col and dest_col. If copy is True, this funcion
        stores references to the deep-copies of the passed objects pointed by
        source_col and dest_col. If this class instance already stores a graph,
        invoking this function raises an error.
        Parameters
        ----------
        source_col : cudf.Series
            This cudf.Series wraps a gdf_column of size E (E: number of edges).
            The gdf column contains the source index for each edge.
            Source indices must be in the range [0, V) (V: number of vertices).
        dest_col : cudf.Series
            This cudf.Series wraps a gdf_column of size E (E: number of edges).
            The gdf column contains the destination index for each edge.
            Destination indices must be in the range [0, V) (V: number of
            vertices).
        value_col (optional) : cudf.Series
            This pointer can be ``none``.
            If not, this cudf.Series wraps a gdf_column of size E (E: number of
            edges).
            The gdf column contains the weight value for each edge.
            The expected type of the gdf_column element is floating point
            number.
        Examples
        --------
        >>> import numpy as np
        >>> import pytest
        >>> from scipy.io import mmread
        >>>
        >>> import cudf
        >>> import cugraph
        >>>
        >>>
        >>> mm_file = '/datasets/networks/karate.mtx'
        >>> M = mmread(mm_file).asfptype()
        >>> sources = cudf.Series(M.row)
        >>> destinations = cudf.Series(M.col)
        >>>
        >>> G = cugraph.Graph()
        >>> G.add_edge_list(sources, destinations, None)
        """
        # If copy is False, increase the reference count of the Python objects
        # referenced by the input arguments source_col, dest_col, and value_col
        # (if not None) to avoid garbage collection while they are still in use
        # inside this class. If copy is set to True, deep-copy the objects.
        if copy is False:
            self.edge_list_source_col = source_col;
            self.edge_list_dest_col = dest_col;
            self.edge_list_value_col = value_col;
        else:
            self.edge_list_source_col = source_col.copy();
            self.edge_list_dest_col = dest_col.copy();
            self_edge_list_value_col = value_col.copy();

        cdef uintptr_t graph = self.graph_ptr
        cdef uintptr_t source = create_column(self.edge_list_source_col)
        cdef uintptr_t dest = create_column(self.edge_list_dest_col)
        cdef uintptr_t value
        if value_col is None:
            value = 0
        else:
            value = create_column(self.edge_list_value_col)

        try:
            err = gdf_edge_list_view(< gdf_graph *> graph,
                                     < gdf_column *> source,
                                     < gdf_column *> dest,
                                     < gdf_column *> value)
            cudf.bindings.cudf_cpp.check_gdf_error(err)
        finally:
            delete_column(source)
            delete_column(dest)
            if value is not 0:
                delete_column(value)

<<<<<<< HEAD
    def num_vertices(self):
        """
        Get the number of vertices in the graph
        """
        cdef uintptr_t graph = self.graph_ptr
        cdef gdf_graph * g = < gdf_graph *> graph
        err = gdf_add_adj_list(g)
        cudf.bindings.cudf_cpp.check_gdf_error(err)
        return g.adjList.offsets.size - 1   

=======
>>>>>>> 68b008cf
    def view_edge_list(self):
        """
        Display the edge list. Compute it if needed.
        """
        cdef uintptr_t graph = self.graph_ptr
        cdef gdf_graph * g = < gdf_graph *> graph
        err = gdf_add_edge_list(g)
        cudf.bindings.cudf_cpp.check_gdf_error(err)

        col_size = g.edgeList.src_indices.size

        cdef uintptr_t src_col_data = < uintptr_t > g.edgeList.src_indices.data
        cdef uintptr_t dest_col_data = < uintptr_t > g.edgeList.dest_indices.data

        src_data = rmm.device_array_from_ptr(src_col_data,
                                     nelem=col_size,
                                     dtype=np.int32)  # ,
                                     # finalizer=rmm._make_finalizer(src_col_data, 0))
        dest_data = rmm.device_array_from_ptr(dest_col_data,
                                     nelem=col_size,
                                     dtype=np.int32)  # ,
                                     # finalizer=rmm._make_finalizer(dest_col_data, 0))
        # g.edgeList.src_indices.data and g.edgeList.dest_indices.data are not
        # owned by this instance, so should not be freed here (this will lead
        # to double free, and undefined behavior).

        return cudf.Series(src_data), cudf.Series(dest_data)

    def delete_edge_list(self):
        """
        Delete the edge list.
        """
        cdef uintptr_t graph = self.graph_ptr
        err = gdf_delete_edge_list(< gdf_graph *> graph)
        cudf.bindings.cudf_cpp.check_gdf_error(err)

        # decrease reference count to free memory if the referenced objects are
        # no longer used.
        self.edge_list_source_col = None
        self.edge_list_dest_col = None
        self.edge_list_value_col = None

    def add_adj_list(self, offset_col, index_col, value_col, copy=False):
        """
        Create the adjacency list representation of a Graph. The passed
        offset_col and index_col arguments wrap gdf_column objects that
        represent a graph using the adjacency list format. If value_col is
        None, an unweighted graph is created. If value_col is not None, an
        weighted graph is created. If copy is False, this function stores
        references to the passed objects pointed by offset_col and index_col.
        If copy is True, this funcion stores references to the deep-copies of
        the passed objects pointed by offset_col and index_col. If this class
        instance already stores a graph, invoking this function raises an
        error.
        Parameters
        ----------
        offset_col : cudf.Series
            This cudf.Series wraps a gdf_column of size V + 1 (V: number of
            vertices).
            The gdf column contains the offsets for the vertices in this graph.
            Offsets must be in the range [0, E] (E: number of edges).
        index_col : cudf.Series
            This cudf.Series wraps a gdf_column of size E (E: number of edges).
            The gdf column contains the destination index for each edge.
            Destination indices must be in the range [0, V) (V: number of
            vertices).
        value_col (optional) : cudf.Series
            This pointer can be ``none``.
            If not, this cudf.Series wraps a gdf_column of size E (E: number of
            edges).
            The gdf column contains the weight value for each edge.
            The expected type of the gdf_column element is floating point
            number.
        Examples
        --------
        >>> import numpy as np
        >>> import pytest
        >>> from scipy.io import mmread
        >>>
        >>> import cudf
        >>> import cugraph
        >>>
        >>>
        >>> mm_file = '/datasets/networks/karate.mtx'
        >>> M = mmread(mm_file).asfptype()
        >>> M = M.tocsr()
        >>> offsets = cudf.Series(M.indptr)
        >>> indices = cudf.Series(M.indices)
        >>>
        >>> G = cugraph.Graph()
        >>> G.add_adj_list(offsets, indices, None)
        """
        # If copy is False, increase the reference count of the Python objects
        # referenced by the input arguments offset_col, index_col, and
        # value_col (if not None) to avoid garbage collection while they are
        # still in use inside this class. If copy is set to True, deep-copy the
        # objects.
        if copy is False:
            self.adj_list_offset_col = offset_col;
            self.adj_list_index_col = index_col;
            self.adj_list_value_col = value_col;
        else:
            self.adj_list_offset_col = offset_col.copy();
            self.adj_list_index_col = index_col.copy();
            self_adj_list_value_col = value_col.copy();

        cdef uintptr_t graph = self.graph_ptr
        cdef uintptr_t offsets = create_column(self.adj_list_offset_col)
        cdef uintptr_t indices = create_column(self.adj_list_index_col)
        cdef uintptr_t value
        if value_col is None:
            value = 0
        else:
            value = create_column(self.adj_list_value_col)

        try:
            err = gdf_adj_list_view(< gdf_graph *> graph,
                                    < gdf_column *> offsets,
                                    < gdf_column *> indices,
                                    < gdf_column *> value)
            cudf.bindings.cudf_cpp.check_gdf_error(err)
        finally:
            delete_column(offsets)
            delete_column(indices)
            if value is not 0:
                delete_column(value)

    def view_adj_list(self):
        """
        Display the adjacency list. Compute it if needed.
        """
        cdef uintptr_t graph = self.graph_ptr
        cdef gdf_graph * g = < gdf_graph *> graph
        err = gdf_add_adj_list(g)
        cudf.bindings.cudf_cpp.check_gdf_error(err)

        col_size_off = g.adjList.offsets.size
        col_size_ind = g.adjList.indices.size

        cdef uintptr_t offset_col_data = < uintptr_t > g.adjList.offsets.data
        cdef uintptr_t index_col_data = < uintptr_t > g.adjList.indices.data

        offsets_data = rmm.device_array_from_ptr(offset_col_data,
                                     nelem=col_size_off,
<<<<<<< HEAD
                                     dtype=np.int32)  # ,
                                     # finalizer=rmm._make_finalizer(offsets_col_data, 0))
        indices_data = rmm.device_array_from_ptr(indices_col_data,
                                     nelem=col_size_ind,
                                     dtype=np.int32)  # ,
                                     # finalizer=rmm._make_finalizer(indices_col_data, 0))
=======
                                     dtype=np.int32) # ,
                                     # finalizer=rmm._make_finalizer(offset_col_data, 0))
        indices_data = rmm.device_array_from_ptr(index_col_data,
                                     nelem=col_size_ind,
                                     dtype=np.int32) # ,
                                     # finalizer=rmm._make_finalizer(index_col_data, 0))
>>>>>>> 68b008cf
        # g.adjList.offsets.data and g.adjList.indices.data are not owned by
        # this instance, so should not be freed here (this will lead to double
        # free, and undefined behavior).

        return cudf.Series(offsets_data), cudf.Series(indices_data)

    def delete_adj_list(self):
        """
        Delete the adjacency list.
        """
        cdef uintptr_t graph = self.graph_ptr
        err = gdf_delete_adj_list(< gdf_graph *> graph)
        cudf.bindings.cudf_cpp.check_gdf_error(err)

        # decrease reference count to free memory if the referenced objects are
        # no longer used.
        self.adj_list_offset_col = None
        self.adj_list_index_col = None
        self.adj_list_value_col = None

    def add_transposed_adj_list(self):
        """
        Compute the transposed adjacency list from the edge list and add it to
        the existing graph.
        """
        cdef uintptr_t graph = self.graph_ptr
        err = gdf_add_transposed_adj_list(< gdf_graph *> graph)
        cudf.bindings.cudf_cpp.check_gdf_error(err)

    def view_transposed_adj_list(self):
        """
        Display the transposed adjacency list. Compute it if needed.
        """
        cdef uintptr_t graph = self.graph_ptr
        cdef gdf_graph * g = < gdf_graph *> graph
        err = gdf_add_transposed_adj_list(g)
        cudf.bindings.cudf_cpp.check_gdf_error(err)

        off_size = g.transposedAdjList.offsets.size
        ind_size = g.transposedAdjList.indices.size

        cdef uintptr_t offset_col_data = < uintptr_t > g.transposedAdjList.offsets.data
        cdef uintptr_t index_col_data = < uintptr_t > g.transposedAdjList.indices.data

        offsets_data = rmm.device_array_from_ptr(offset_col_data,
                                     nelem=off_size,
<<<<<<< HEAD
                                     dtype=np.int32)  # ,
                                     # finalizer=rmm._make_finalizer(offsets_col_data, 0))
        indices_data = rmm.device_array_from_ptr(indices_col_data,
                                     nelem=ind_size,
                                     dtype=np.int32)  # ,
                                     # finalizer=rmm._make_finalizer(indices_col_data, 0))
=======
                                     dtype=np.int32) # ,
                                     # finalizer=rmm._make_finalizer(offset_col_data, 0))
        indices_data = rmm.device_array_from_ptr(index_col_data,
                                     nelem=ind_size,
                                     dtype=np.int32) # ,
                                     # finalizer=rmm._make_finalizer(index_col_data, 0))
>>>>>>> 68b008cf
        # g.transposedAdjList.offsets.data and g.transposedAdjList.indices.data
        # are not owned by this instance, so should not be freed here (this
        # will lead to double free, and undefined behavior).

        return cudf.Series(offsets_data), cudf.Series(indices_data)
<<<<<<< HEAD

    def get_two_hop_neighbors(self):
        """
        Return a dataframe containing vertex pairs such that each pair of vertices is 
        connected by a path of two hops in the graph. The resulting pairs are 
        returned in sorted order.
        
        Returns:
        df : a cudf.DataFrame object
        df['first'] the first vertex id of a pair
        df['second'] the second vertex id of a pair
        """
        cdef uintptr_t graph = self.graph_ptr
        cdef gdf_graph * g = < gdf_graph *> graph
        cdef gdf_column * first = < gdf_column *> malloc(sizeof(gdf_column))
        cdef gdf_column * second = < gdf_column *> malloc(sizeof(gdf_column))
        err = gdf_get_two_hop_neighbors(g, first, second)
        cudf.bindings.cudf_cpp.check_gdf_error(err)
        df = cudf.DataFrame()
        if first.dtype == GDF_INT32:
            first_out = rmm.device_array_from_ptr(<uintptr_t>first.data, 
                                                  nelem=first.size, 
                                                  dtype=np.int32)
            second_out = rmm.device_array_from_ptr(<uintptr_t>second.data, 
                                                   nelem=second.size, 
                                                   dtype=np.int32)
            df['first'] = first_out
            df['second'] = second_out
        if first.dtype == GDF_INT64:
            first_out = rmm.device_array_from_ptr(<uintptr_t>first.data, 
                                                  nelem=first.size, 
                                                  dtype=np.int64)
            second_out = rmm.device_array_from_ptr(<uintptr_t>second.data, 
                                                   nelem=second.size, 
                                                   dtype=np.int64)
            df['first'] = first_out
            df['second'] = second_out

        delete_column(<uintptr_t>first)
        delete_column(<uintptr_t>second)
        return df

    def delete_adj_list(self):
        """
        Delete the adjacency list.
        """
        cdef uintptr_t graph = self.graph_ptr
        err = gdf_delete_adj_list(< gdf_graph *> graph)
        cudf.bindings.cudf_cpp.check_gdf_error(err)
=======
>>>>>>> 68b008cf

    def delete_transposed_adj_list(self):
        """
        Delete the transposed adjacency list.
        """
        cdef uintptr_t graph = self.graph_ptr
        err = gdf_delete_transposed_adj_list(< gdf_graph *> graph)
        cudf.bindings.cudf_cpp.check_gdf_error(err)

    def num_vertices(self):
        """
        Get the number of vertices in the graph
        """
        cdef uintptr_t graph = self.graph_ptr
        cdef gdf_graph* g = < gdf_graph *> graph
        err = gdf_add_adj_list(g)
        cudf.bindings.cudf_cpp.check_gdf_error(err)
        return g.adjList.offsets.size - 1<|MERGE_RESOLUTION|>--- conflicted
+++ resolved
@@ -167,7 +167,6 @@
             if value is not 0:
                 delete_column(value)
 
-<<<<<<< HEAD
     def num_vertices(self):
         """
         Get the number of vertices in the graph
@@ -178,8 +177,6 @@
         cudf.bindings.cudf_cpp.check_gdf_error(err)
         return g.adjList.offsets.size - 1   
 
-=======
->>>>>>> 68b008cf
     def view_edge_list(self):
         """
         Display the edge list. Compute it if needed.
@@ -324,21 +321,12 @@
 
         offsets_data = rmm.device_array_from_ptr(offset_col_data,
                                      nelem=col_size_off,
-<<<<<<< HEAD
-                                     dtype=np.int32)  # ,
-                                     # finalizer=rmm._make_finalizer(offsets_col_data, 0))
-        indices_data = rmm.device_array_from_ptr(indices_col_data,
-                                     nelem=col_size_ind,
-                                     dtype=np.int32)  # ,
-                                     # finalizer=rmm._make_finalizer(indices_col_data, 0))
-=======
                                      dtype=np.int32) # ,
                                      # finalizer=rmm._make_finalizer(offset_col_data, 0))
         indices_data = rmm.device_array_from_ptr(index_col_data,
                                      nelem=col_size_ind,
                                      dtype=np.int32) # ,
                                      # finalizer=rmm._make_finalizer(index_col_data, 0))
->>>>>>> 68b008cf
         # g.adjList.offsets.data and g.adjList.indices.data are not owned by
         # this instance, so should not be freed here (this will lead to double
         # free, and undefined behavior).
@@ -385,27 +373,18 @@
 
         offsets_data = rmm.device_array_from_ptr(offset_col_data,
                                      nelem=off_size,
-<<<<<<< HEAD
                                      dtype=np.int32)  # ,
                                      # finalizer=rmm._make_finalizer(offsets_col_data, 0))
         indices_data = rmm.device_array_from_ptr(indices_col_data,
                                      nelem=ind_size,
                                      dtype=np.int32)  # ,
                                      # finalizer=rmm._make_finalizer(indices_col_data, 0))
-=======
-                                     dtype=np.int32) # ,
-                                     # finalizer=rmm._make_finalizer(offset_col_data, 0))
-        indices_data = rmm.device_array_from_ptr(index_col_data,
-                                     nelem=ind_size,
-                                     dtype=np.int32) # ,
-                                     # finalizer=rmm._make_finalizer(index_col_data, 0))
->>>>>>> 68b008cf
         # g.transposedAdjList.offsets.data and g.transposedAdjList.indices.data
         # are not owned by this instance, so should not be freed here (this
         # will lead to double free, and undefined behavior).
 
         return cudf.Series(offsets_data), cudf.Series(indices_data)
-<<<<<<< HEAD
+
 
     def get_two_hop_neighbors(self):
         """
@@ -455,8 +434,6 @@
         cdef uintptr_t graph = self.graph_ptr
         err = gdf_delete_adj_list(< gdf_graph *> graph)
         cudf.bindings.cudf_cpp.check_gdf_error(err)
-=======
->>>>>>> 68b008cf
 
     def delete_transposed_adj_list(self):
         """
