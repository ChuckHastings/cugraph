--- conflicted
+++ resolved
@@ -75,16 +75,7 @@
     vertices_df['v'] = vertices
     vertices_df = vertices_df.reset_index(drop=True).reset_index()
 
-<<<<<<< HEAD
-    df = df.merge(vertices_df, left_on='src', right_on='index', how='left').drop(['src', 'index']).rename({'v': 'src'})
-    df = df.merge(vertices_df, left_on='dst', right_on='index', how='left').drop(['dst', 'index']).rename({'v': 'dst'})
-=======
     df = df.merge(vertices_df, left_on='src', right_on='index', how='left').drop(['src', 'index']).rename(columns={'v': 'src'}, copy=False)
     df = df.merge(vertices_df, left_on='dst', right_on='index', how='left').drop(['dst', 'index']).rename(columns={'v': 'dst'}, copy=False)
     
-    if input_graph.renumbered:
-        df = unrenumber(input_graph.edgelist.renumber_map, df, 'src')
-        df = unrenumber(input_graph.edgelist.renumber_map, df, 'dst')
->>>>>>> 9b431c3d
-
     return df